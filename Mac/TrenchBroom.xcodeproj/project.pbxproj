// !$*UTF8*$!
{
	archiveVersion = 1;
	classes = {
	};
	objectVersion = 46;
	objects = {

/* Begin PBXBuildFile section */
		48009AF515F7FA8B001A9993 /* AbstractFileManager.cpp in Sources */ = {isa = PBXBuildFile; fileRef = 48009AF315F7FA8B001A9993 /* AbstractFileManager.cpp */; };
		480ED72B16624C5100857A21 /* MoveVerticesTool.cpp in Sources */ = {isa = PBXBuildFile; fileRef = 480ED72916624C5100857A21 /* MoveVerticesTool.cpp */; };
		480ED755166401B200857A21 /* InstancedPointHandle.vertsh in Resources */ = {isa = PBXBuildFile; fileRef = 480ED754166401B100857A21 /* InstancedPointHandle.vertsh */; };
		4810276615E4FBF000250C9C /* MapGLCanvas.cpp in Sources */ = {isa = PBXBuildFile; fileRef = 4810276415E4FBF000250C9C /* MapGLCanvas.cpp */; };
		4810276C15E5313F00250C9C /* Inspector.cpp in Sources */ = {isa = PBXBuildFile; fileRef = 4810276A15E5313F00250C9C /* Inspector.cpp */; };
		4810276F15E53DD300250C9C /* EntityDefinition.cpp in Sources */ = {isa = PBXBuildFile; fileRef = 4810276D15E53DD300250C9C /* EntityDefinition.cpp */; };
		4810277315E54A3000250C9C /* EntityDefinitionManager.cpp in Sources */ = {isa = PBXBuildFile; fileRef = 4810277115E54A3000250C9C /* EntityDefinitionManager.cpp */; };
		4810277F15E56F9B00250C9C /* DefParser.cpp in Sources */ = {isa = PBXBuildFile; fileRef = 4810277D15E56F9B00250C9C /* DefParser.cpp */; };
		4810278B15E67A7300250C9C /* Brush.cpp in Sources */ = {isa = PBXBuildFile; fileRef = 4810278915E67A7300250C9C /* Brush.cpp */; };
		481028A015E68E5300250C9C /* Face.cpp in Sources */ = {isa = PBXBuildFile; fileRef = 4810289E15E68E5300250C9C /* Face.cpp */; };
		481028A915E77A8D00250C9C /* Map.cpp in Sources */ = {isa = PBXBuildFile; fileRef = 481028A715E77A8D00250C9C /* Map.cpp */; };
		4814447816DBA0DE0060150A /* FgdParser.cpp in Sources */ = {isa = PBXBuildFile; fileRef = 4814447616DBA0DE0060150A /* FgdParser.cpp */; };
		4817C7EE1611DC8F00A01A99 /* SetFaceAttributesCommand.cpp in Sources */ = {isa = PBXBuildFile; fileRef = 4817C7EC1611DC8F00A01A99 /* SetFaceAttributesCommand.cpp */; };
		4817C7F11611DFA900A01A99 /* SnapshotCommand.cpp in Sources */ = {isa = PBXBuildFile; fileRef = 4817C7EF1611DFA900A01A99 /* SnapshotCommand.cpp */; };
		4817C7F416123E0500A01A99 /* EntityInspector.cpp in Sources */ = {isa = PBXBuildFile; fileRef = 4817C7F216123E0500A01A99 /* EntityInspector.cpp */; };
		481CC98F16DD568F00537742 /* ClassInfo.cpp in Sources */ = {isa = PBXBuildFile; fileRef = 481CC98E16DD568F00537742 /* ClassInfo.cpp */; };
		481CDAD816026C48003E2EE9 /* PreferencesFrame.cpp in Sources */ = {isa = PBXBuildFile; fileRef = 481CDAD616026C48003E2EE9 /* PreferencesFrame.cpp */; };
		481CDADB16034034003E2EE9 /* Preferences.cpp in Sources */ = {isa = PBXBuildFile; fileRef = 481CDADA16034034003E2EE9 /* Preferences.cpp */; };
		481E566F1624451300B403F3 /* EntityRenderer.cpp in Sources */ = {isa = PBXBuildFile; fileRef = 481E566D1624451300B403F3 /* EntityRenderer.cpp */; };
		481E56721624482600B403F3 /* ShaderProgram.cpp in Sources */ = {isa = PBXBuildFile; fileRef = 481E56701624482600B403F3 /* ShaderProgram.cpp */; };
		481E5675162448F600B403F3 /* ShaderManager.cpp in Sources */ = {isa = PBXBuildFile; fileRef = 481E5673162448F600B403F3 /* ShaderManager.cpp */; };
		482976D41681DAB70057E4D4 /* MoveEdgesCommand.cpp in Sources */ = {isa = PBXBuildFile; fileRef = 482976D21681DAB70057E4D4 /* MoveEdgesCommand.cpp */; };
		482976D71681E77A0057E4D4 /* MoveFacesCommand.cpp in Sources */ = {isa = PBXBuildFile; fileRef = 482976D61681E77A0057E4D4 /* MoveFacesCommand.cpp */; };
		482976DB1681EEEC0057E4D4 /* SplitFacesCommand.cpp in Sources */ = {isa = PBXBuildFile; fileRef = 482976DA1681EEEC0057E4D4 /* SplitFacesCommand.cpp */; };
		482A0876164305450000799C /* RingFigure.cpp in Sources */ = {isa = PBXBuildFile; fileRef = 482A0874164305450000799C /* RingFigure.cpp */; };
		482A087D16446B470000799C /* RotateObjectsCommand.cpp in Sources */ = {isa = PBXBuildFile; fileRef = 482A087B16446B470000799C /* RotateObjectsCommand.cpp */; };
		482BB67E162931E800B9FAAE /* MoveObjectsCommand.cpp in Sources */ = {isa = PBXBuildFile; fileRef = 482BB67C162931E800B9FAAE /* MoveObjectsCommand.cpp */; };
		482C644C16BAFFD9009C75CB /* LinesRenderer.cpp in Sources */ = {isa = PBXBuildFile; fileRef = 482C644A16BAFFD8009C75CB /* LinesRenderer.cpp */; };
		482F4BCB1690681A0012D821 /* Vec4f.cpp in Sources */ = {isa = PBXBuildFile; fileRef = 482F4BCA1690681A0012D821 /* Vec4f.cpp */; };
		482F4BCF16906ACB0012D821 /* PointHandleHighlightFigure.cpp in Sources */ = {isa = PBXBuildFile; fileRef = 482F4BCD16906ACB0012D821 /* PointHandleHighlightFigure.cpp */; };
		4830050E16EA745900C05645 /* GeneralPreferencePane.cpp in Sources */ = {isa = PBXBuildFile; fileRef = 4830050C16EA745900C05645 /* GeneralPreferencePane.cpp */; };
		4830051116EA7E8100C05645 /* GeneralPreferences.png in Resources */ = {isa = PBXBuildFile; fileRef = 4830050F16EA7E8100C05645 /* GeneralPreferences.png */; };
		4830051216EA7E8100C05645 /* KeyboardPreferences.png in Resources */ = {isa = PBXBuildFile; fileRef = 4830051016EA7E8100C05645 /* KeyboardPreferences.png */; };
		4830051516EBE3A600C05645 /* KeyboardPreferencePane.cpp in Sources */ = {isa = PBXBuildFile; fileRef = 4830051316EBE3A600C05645 /* KeyboardPreferencePane.cpp */; };
		48312B2815EABBD600607868 /* Icon.icns in Resources */ = {isa = PBXBuildFile; fileRef = 48312B2715EABBD600607868 /* Icon.icns */; };
		48312B2C15EB706D00607868 /* Console.cpp in Sources */ = {isa = PBXBuildFile; fileRef = 48312B2A15EB706D00607868 /* Console.cpp */; };
		48312B3215EB800600607868 /* Vbo.cpp in Sources */ = {isa = PBXBuildFile; fileRef = 48312B3015EB800600607868 /* Vbo.cpp */; };
		48312B3515EB805E00607868 /* MapRenderer.cpp in Sources */ = {isa = PBXBuildFile; fileRef = 48312B3315EB805E00607868 /* MapRenderer.cpp */; };
		48312B3815EB80C000607868 /* TextureManager.cpp in Sources */ = {isa = PBXBuildFile; fileRef = 48312B3615EB80C000607868 /* TextureManager.cpp */; };
		48312B3C15EB814700607868 /* Wad.cpp in Sources */ = {isa = PBXBuildFile; fileRef = 48312B3A15EB814700607868 /* Wad.cpp */; };
		483323ED16AF250700FC9721 /* SmartPropertyEditor.cpp in Sources */ = {isa = PBXBuildFile; fileRef = 483323EB16AF250700FC9721 /* SmartPropertyEditor.cpp */; };
		483323F116AF351900FC9721 /* SpawnFlagsEditor.cpp in Sources */ = {isa = PBXBuildFile; fileRef = 483323EF16AF351900FC9721 /* SpawnFlagsEditor.cpp */; };
		483E203C16DCB33B00B087BB /* Defs in CopyFiles */ = {isa = PBXBuildFile; fileRef = 483E203B16DCB33B00B087BB /* Defs */; };
		483F970716A5AB4B009716B1 /* CreateEntityFromMenuHelper.cpp in Sources */ = {isa = PBXBuildFile; fileRef = 483F970516A5AB4B009716B1 /* CreateEntityFromMenuHelper.cpp */; };
		4842AF67162176100042AD66 /* GenericDropSource.cpp in Sources */ = {isa = PBXBuildFile; fileRef = 4842AF66162176100042AD66 /* GenericDropSource.cpp */; };
		4842AF7416220D7A0042AD66 /* MacScreenDC.mm in Sources */ = {isa = PBXBuildFile; fileRef = 4842AF7216220D7A0042AD66 /* MacScreenDC.mm */; };
		4842C34B164BCB7800E41B95 /* InputController.cpp in Sources */ = {isa = PBXBuildFile; fileRef = 4842C349164BCB7800E41B95 /* InputController.cpp */; };
		484763E015E2BC5000095BC0 /* InfoPlist.strings in Resources */ = {isa = PBXBuildFile; fileRef = 484763DE15E2BC5000095BC0 /* InfoPlist.strings */; };
		4847640B15E2DEE100095BC0 /* MapDocument.cpp in Sources */ = {isa = PBXBuildFile; fileRef = 4847640915E2DEE100095BC0 /* MapDocument.cpp */; };
		4847640E15E2E03000095BC0 /* Entity.cpp in Sources */ = {isa = PBXBuildFile; fileRef = 4847640C15E2E03000095BC0 /* Entity.cpp */; };
		4847AC8D16466BED00726872 /* SphereFigure.cpp in Sources */ = {isa = PBXBuildFile; fileRef = 4847AC8B16466BED00726872 /* SphereFigure.cpp */; };
		4848BBEB16E5084200866FE7 /* Animation.cpp in Sources */ = {isa = PBXBuildFile; fileRef = 4848BBE916E5084100866FE7 /* Animation.cpp */; };
		4848BBEE16E5166D00866FE7 /* CameraAnimation.cpp in Sources */ = {isa = PBXBuildFile; fileRef = 4848BBEC16E5166D00866FE7 /* CameraAnimation.cpp */; };
		4848BBF116E53D5900866FE7 /* FlashSelectionAnimation.cpp in Sources */ = {isa = PBXBuildFile; fileRef = 4848BBEF16E53D5900866FE7 /* FlashSelectionAnimation.cpp */; };
		484CEC49165396A9000913D0 /* EdgeRenderer.cpp in Sources */ = {isa = PBXBuildFile; fileRef = 484CEC47165396A9000913D0 /* EdgeRenderer.cpp */; };
		484EA61E1679226700EBFAC7 /* SplitEdgesCommand.cpp in Sources */ = {isa = PBXBuildFile; fileRef = 484EA61C1679226700EBFAC7 /* SplitEdgesCommand.cpp */; };
		4850D24615F2AC71005B162D /* DocManager.cpp in Sources */ = {isa = PBXBuildFile; fileRef = 4850D24415F2AAE8005B162D /* DocManager.cpp */; };
		4850D24A15F363FC005B162D /* Octree.cpp in Sources */ = {isa = PBXBuildFile; fileRef = 4850D24715F360BF005B162D /* Octree.cpp */; };
		4850D24D15F364CD005B162D /* Picker.cpp in Sources */ = {isa = PBXBuildFile; fileRef = 4850D24B15F364A1005B162D /* Picker.cpp */; };
		4850D25015F389B5005B162D /* EditStateManager.cpp in Sources */ = {isa = PBXBuildFile; fileRef = 4850D24E15F389B5005B162D /* EditStateManager.cpp */; };
		4850D26315F3E260005B162D /* ChangeEditStateCommand.cpp in Sources */ = {isa = PBXBuildFile; fileRef = 4850D26115F3E202005B162D /* ChangeEditStateCommand.cpp */; };
		4850D26915F4A01C005B162D /* Pak.cpp in Sources */ = {isa = PBXBuildFile; fileRef = 4850D26715F4A01C005B162D /* Pak.cpp */; };
		4850D27015F4AD8E005B162D /* Alias.cpp in Sources */ = {isa = PBXBuildFile; fileRef = 4850D26B15F4AD3D005B162D /* Alias.cpp */; };
		4850D27415F4BF18005B162D /* Bsp.cpp in Sources */ = {isa = PBXBuildFile; fileRef = 4850D27215F4BEFC005B162D /* Bsp.cpp */; };
		4850D27915F4C9E8005B162D /* EntityModelRenderer.cpp in Sources */ = {isa = PBXBuildFile; fileRef = 4850D27515F4C9C2005B162D /* EntityModelRenderer.cpp */; };
		4850D27A15F4C9E8005B162D /* EntityModelRendererManager.cpp in Sources */ = {isa = PBXBuildFile; fileRef = 4850D27715F4C9C2005B162D /* EntityModelRendererManager.cpp */; };
		4850D27F15F4CA62005B162D /* AliasModelRenderer.cpp in Sources */ = {isa = PBXBuildFile; fileRef = 4850D27B15F4CA61005B162D /* AliasModelRenderer.cpp */; };
		4850D28015F4CA62005B162D /* BspModelRenderer.cpp in Sources */ = {isa = PBXBuildFile; fileRef = 4850D27D15F4CA62005B162D /* BspModelRenderer.cpp */; };
		4850D29715F53CE9005B162D /* StringVectorizer.cpp in Sources */ = {isa = PBXBuildFile; fileRef = 4850D29515F53CE9005B162D /* StringVectorizer.cpp */; };
		4850D29A15F5475E005B162D /* PathBuilder.cpp in Sources */ = {isa = PBXBuildFile; fileRef = 4850D29815F5475E005B162D /* PathBuilder.cpp */; };
		4850D2A515F73FC7005B162D /* PathRenderer.cpp in Sources */ = {isa = PBXBuildFile; fileRef = 4850D2A315F73FC7005B162D /* PathRenderer.cpp */; };
		4850D2A915F742CB005B162D /* PathTesselator.cpp in Sources */ = {isa = PBXBuildFile; fileRef = 4850D2A715F742CA005B162D /* PathTesselator.cpp */; };
		4850D2AF15F76245005B162D /* StringManager.cpp in Sources */ = {isa = PBXBuildFile; fileRef = 4850D2AD15F76244005B162D /* StringManager.cpp */; };
		48533C8A168F96830055DBC7 /* ReparentBrushesCommand.cpp in Sources */ = {isa = PBXBuildFile; fileRef = 48533C88168F96830055DBC7 /* ReparentBrushesCommand.cpp */; };
		485B70D616AC3240002E95B6 /* RotateHandle.cpp in Sources */ = {isa = PBXBuildFile; fileRef = 485B70D416AC3240002E95B6 /* RotateHandle.cpp */; };
		48688C9516E354EC0080F70F /* NSLog.mm in Sources */ = {isa = PBXBuildFile; fileRef = 48688C9316E354EC0080F70F /* NSLog.mm */; };
		48688C9616E355CE0080F70F /* Foundation.framework in Frameworks */ = {isa = PBXBuildFile; fileRef = 484763DA15E2BC5000095BC0 /* Foundation.framework */; };
		486AFAC016B31B780097657D /* ColorEditor.cpp in Sources */ = {isa = PBXBuildFile; fileRef = 486AFABE16B31B780097657D /* ColorEditor.cpp */; };
		486AFAC416B33ABE0097657D /* PointFile.cpp in Sources */ = {isa = PBXBuildFile; fileRef = 486AFAC216B33ABE0097657D /* PointFile.cpp */; };
		486AFAC716B3D9540097657D /* AngleEditor.cpp in Sources */ = {isa = PBXBuildFile; fileRef = 486AFAC516B3D9540097657D /* AngleEditor.cpp */; };
		486AFACA16B3DE570097657D /* PointTraceFigure.cpp in Sources */ = {isa = PBXBuildFile; fileRef = 486AFAC816B3DE570097657D /* PointTraceFigure.cpp */; };
		486AFACC16B555940097657D /* Mat3f.cpp in Sources */ = {isa = PBXBuildFile; fileRef = 486AFACB16B555940097657D /* Mat3f.cpp */; };
		4875679D1697922D008F316F /* MacDropSource.cpp in Sources */ = {isa = PBXBuildFile; fileRef = 4875679B1697922D008F316F /* MacDropSource.cpp */; };
		487567A5169A26D5008F316F /* SpinControl.cpp in Sources */ = {isa = PBXBuildFile; fileRef = 487567A4169A26D4008F316F /* SpinControl.cpp */; };
		487567AC169CB809008F316F /* SetFaceAttributesTool.cpp in Sources */ = {isa = PBXBuildFile; fileRef = 487567AA169CB807008F316F /* SetFaceAttributesTool.cpp */; };
		487567AF169E1605008F316F /* BoxGuideRenderer.cpp in Sources */ = {isa = PBXBuildFile; fileRef = 487567AD169E1605008F316F /* BoxGuideRenderer.cpp */; };
		487567B316A09D57008F316F /* EntityRotationDecorator.cpp in Sources */ = {isa = PBXBuildFile; fileRef = 487567B116A09D55008F316F /* EntityRotationDecorator.cpp */; };
		487567B616A180FF008F316F /* BoxInfoRenderer.cpp in Sources */ = {isa = PBXBuildFile; fileRef = 487567B416A180FD008F316F /* BoxInfoRenderer.cpp */; };
		4878F9201651231D003857EA /* RotateObjectsTool.cpp in Sources */ = {isa = PBXBuildFile; fileRef = 4878F91E1651231D003857EA /* RotateObjectsTool.cpp */; };
		4878F924165142B4003857EA /* CreateEntityTool.cpp in Sources */ = {isa = PBXBuildFile; fileRef = 4878F922165142B4003857EA /* CreateEntityTool.cpp */; };
		4878F95516596915003857EA /* BrushFigure.cpp in Sources */ = {isa = PBXBuildFile; fileRef = 4878F95316596915003857EA /* BrushFigure.cpp */; };
		4878F964165C16BE003857EA /* ClipTool.cpp in Sources */ = {isa = PBXBuildFile; fileRef = 4878F962165C16BE003857EA /* ClipTool.cpp */; };
		487B6C79164E8A70000A77DA /* CameraTool.cpp in Sources */ = {isa = PBXBuildFile; fileRef = 487B6C77164E8A70000A77DA /* CameraTool.cpp */; };
		487EC0A2168359020094927A /* TextureSelectedCommand.cpp in Sources */ = {isa = PBXBuildFile; fileRef = 487EC0A0168359010094927A /* TextureSelectedCommand.cpp */; };
		487EC0A61684655E0094927A /* PointHandle.vertsh in Resources */ = {isa = PBXBuildFile; fileRef = 487EC0A51684655D0094927A /* PointHandle.vertsh */; };
		487EC0A9168467F20094927A /* Autosaver.cpp in Sources */ = {isa = PBXBuildFile; fileRef = 487EC0A7168467EF0094927A /* Autosaver.cpp */; };
		48819C3815EBE97A00BEA604 /* Camera.cpp in Sources */ = {isa = PBXBuildFile; fileRef = 48819C3615EBE92800BEA604 /* Camera.cpp */; };
		48819C3F15EC0CE700BEA604 /* MacFileManager.cpp in Sources */ = {isa = PBXBuildFile; fileRef = 48819C3D15EC0CE700BEA604 /* MacFileManager.cpp */; };
		48819C4615EC108400BEA604 /* QuakePalette.lmp in Resources */ = {isa = PBXBuildFile; fileRef = 48819C4515EC108400BEA604 /* QuakePalette.lmp */; };
		48819C5015ED5C7700BEA604 /* CameraEvent.cpp in Sources */ = {isa = PBXBuildFile; fileRef = 48819C4F15ED5C7700BEA604 /* CameraEvent.cpp */; };
		4883375D16C4340000493DA2 /* EntityDefinitionCommand.cpp in Sources */ = {isa = PBXBuildFile; fileRef = 4883375B16C4340000493DA2 /* EntityDefinitionCommand.cpp */; };
		4883376016C43ED200493DA2 /* SetModCommand.cpp in Sources */ = {isa = PBXBuildFile; fileRef = 4883375E16C43ED200493DA2 /* SetModCommand.cpp */; };
		488457D0161C839A002ADDAE /* OffscreenRenderer.cpp in Sources */ = {isa = PBXBuildFile; fileRef = 488457CE161C839A002ADDAE /* OffscreenRenderer.cpp */; };
		4887937615EF56C10044D66A /* AbstractApp.cpp in Sources */ = {isa = PBXBuildFile; fileRef = 4887937415EF56C10044D66A /* AbstractApp.cpp */; };
		4888654B1634211C0071F9C6 /* RotateObjects90Command.cpp in Sources */ = {isa = PBXBuildFile; fileRef = 488865491634211C0071F9C6 /* RotateObjects90Command.cpp */; };
		48932BF4166FAFDC009ED5DB /* MoveVerticesCommand.cpp in Sources */ = {isa = PBXBuildFile; fileRef = 48932BF2166FAFDC009ED5DB /* MoveVerticesCommand.cpp */; };
		4895CDEA16333D55006AA0A6 /* MoveTexturesCommand.cpp in Sources */ = {isa = PBXBuildFile; fileRef = 4895CDE816333D55006AA0A6 /* MoveTexturesCommand.cpp */; };
		4895CDEC16334108006AA0A6 /* RotateTexturesCommand.cpp in Sources */ = {isa = PBXBuildFile; fileRef = 4895CDEB16334108006AA0A6 /* RotateTexturesCommand.cpp */; };
		4896F38E160E06F50029B30C /* TextureBrowserBorder.fragsh in Resources */ = {isa = PBXBuildFile; fileRef = 4896F38D160E06F50029B30C /* TextureBrowserBorder.fragsh */; };
		4896F390160E07010029B30C /* TextureBrowserBorder.vertsh in Resources */ = {isa = PBXBuildFile; fileRef = 4896F38F160E07010029B30C /* TextureBrowserBorder.vertsh */; };
		48A6E45F16D3EB2000CC328C /* Icon.png in Resources */ = {isa = PBXBuildFile; fileRef = 48A6E45E16D3EB2000CC328C /* Icon.png */; };
		48A8391516356CFC00175857 /* FlipObjectsCommand.cpp in Sources */ = {isa = PBXBuildFile; fileRef = 48A8391316356CFC00175857 /* FlipObjectsCommand.cpp */; };
		48AB57F115ECEEE500321C47 /* ProgressIndicatorDialog.cpp in Sources */ = {isa = PBXBuildFile; fileRef = 48AB57EF15ECEEE500321C47 /* ProgressIndicatorDialog.cpp */; };
		48AD1B2C1646BFAE009F839B /* ColoredEdge.vertsh in Resources */ = {isa = PBXBuildFile; fileRef = 48AD1B2B1646BFAE009F839B /* ColoredEdge.vertsh */; };
		48AD1B311646C03D009F839B /* Edge.fragsh in Resources */ = {isa = PBXBuildFile; fileRef = 48AD1B2F1646C03D009F839B /* Edge.fragsh */; };
		48AD1B321646C03D009F839B /* Edge.vertsh in Resources */ = {isa = PBXBuildFile; fileRef = 48AD1B301646C03D009F839B /* Edge.vertsh */; };
		48AD1B341646C067009F839B /* Handle.vertsh in Resources */ = {isa = PBXBuildFile; fileRef = 48AD1B331646C067009F839B /* Handle.vertsh */; };
		48AD1B361646C08D009F839B /* Handle.fragsh in Resources */ = {isa = PBXBuildFile; fileRef = 48AD1B351646C08D009F839B /* Handle.fragsh */; };
		48AD1B381646C10C009F839B /* ColoredHandle.vertsh in Resources */ = {isa = PBXBuildFile; fileRef = 48AD1B371646C10C009F839B /* ColoredHandle.vertsh */; };
		48AD1B3B1646C151009F839B /* AxisFigure.cpp in Sources */ = {isa = PBXBuildFile; fileRef = 48AD1B391646C151009F839B /* AxisFigure.cpp */; };
		48AF491F15E77BF90083DE52 /* BrushGeometry.cpp in Sources */ = {isa = PBXBuildFile; fileRef = 48AF491D15E77BF90083DE52 /* BrushGeometry.cpp */; };
		48AF492815E8CC270083DE52 /* MapParser.cpp in Sources */ = {isa = PBXBuildFile; fileRef = 48AF492615E8CC270083DE52 /* MapParser.cpp */; };
		48AF61F415F8B7360027C465 /* libfreetype.a in Frameworks */ = {isa = PBXBuildFile; fileRef = 48AF61F315F8B7360027C465 /* libfreetype.a */; };
		48AF61F615F8B7720027C465 /* libbz2.a in Frameworks */ = {isa = PBXBuildFile; fileRef = 48AF61F515F8B7720027C465 /* libbz2.a */; };
		48B059A81615EF3800E6B0AD /* EntityPropertyCommand.cpp in Sources */ = {isa = PBXBuildFile; fileRef = 48B059A61615EF3800E6B0AD /* EntityPropertyCommand.cpp */; };
		48B059C3161785D300E6B0AD /* TextureRenderer.cpp in Sources */ = {isa = PBXBuildFile; fileRef = 48B059C1161785D300E6B0AD /* TextureRenderer.cpp */; };
		48B059C71617866100E6B0AD /* Palette.cpp in Sources */ = {isa = PBXBuildFile; fileRef = 48B059C51617866100E6B0AD /* Palette.cpp */; };
		48B059CA1617886800E6B0AD /* TextureRendererManager.cpp in Sources */ = {isa = PBXBuildFile; fileRef = 48B059C81617886800E6B0AD /* TextureRendererManager.cpp */; };
		48B059CE161799FC00E6B0AD /* SharedResources.cpp in Sources */ = {isa = PBXBuildFile; fileRef = 48B059CC161799FC00E6B0AD /* SharedResources.cpp */; };
		48B059D11618859A00E6B0AD /* Texture.cpp in Sources */ = {isa = PBXBuildFile; fileRef = 48B059D01618859A00E6B0AD /* Texture.cpp */; };
		48B059D416189A7600E6B0AD /* EntityBrowserCanvas.cpp in Sources */ = {isa = PBXBuildFile; fileRef = 48B059D216189A7500E6B0AD /* EntityBrowserCanvas.cpp */; };
		48B059D71618AB2500E6B0AD /* EntityBrowser.cpp in Sources */ = {isa = PBXBuildFile; fileRef = 48B059D51618AB2400E6B0AD /* EntityBrowser.cpp */; };
		48B64C3C16CA403B00ECA6C5 /* PathDialog.cpp in Sources */ = {isa = PBXBuildFile; fileRef = 48B64C3A16CA403B00ECA6C5 /* PathDialog.cpp */; };
		48B64C4016CD301200ECA6C5 /* SnapVerticesCommand.cpp in Sources */ = {isa = PBXBuildFile; fileRef = 48B64C3E16CD301200ECA6C5 /* SnapVerticesCommand.cpp */; };
		48B64C4316CD406700ECA6C5 /* PointGuideRenderer.cpp in Sources */ = {isa = PBXBuildFile; fileRef = 48B64C4116CD406700ECA6C5 /* PointGuideRenderer.cpp */; };
		48B64C5916CEC35100ECA6C5 /* Documentation in CopyFiles */ = {isa = PBXBuildFile; fileRef = 48B64C5816CEC35000ECA6C5 /* Documentation */; };
		48B64C5C16CFEA0E00ECA6C5 /* AboutDialog.cpp in Sources */ = {isa = PBXBuildFile; fileRef = 48B64C5A16CFEA0D00ECA6C5 /* AboutDialog.cpp */; };
		48B75F72160BA512009D4E99 /* TextureBrowser.vertsh in Resources */ = {isa = PBXBuildFile; fileRef = 48B75F71160BA512009D4E99 /* TextureBrowser.vertsh */; };
		48B75F75160BA531009D4E99 /* TextureBrowser.fragsh in Resources */ = {isa = PBXBuildFile; fileRef = 48B75F74160BA531009D4E99 /* TextureBrowser.fragsh */; };
		48B75F79160CF79F009D4E99 /* TextureBrowser.cpp in Sources */ = {isa = PBXBuildFile; fileRef = 48B75F77160CF79E009D4E99 /* TextureBrowser.cpp */; };
		48BB02BF16870CF300E6E948 /* ResizeBrushesTool.cpp in Sources */ = {isa = PBXBuildFile; fileRef = 48BB02BD16870CF300E6E948 /* ResizeBrushesTool.cpp */; };
		48BB02C31687AEE300E6E948 /* ResizeBrushesCommand.cpp in Sources */ = {isa = PBXBuildFile; fileRef = 48BB02C11687AEE300E6E948 /* ResizeBrushesCommand.cpp */; };
		48BDA1B31695E08500FF2CC5 /* EntityPropertyGridTable.cpp in Sources */ = {isa = PBXBuildFile; fileRef = 48BDA1B11695E08400FF2CC5 /* EntityPropertyGridTable.cpp */; };
		48BDA1B71696CA5E00FF2CC5 /* EntityProperty.cpp in Sources */ = {isa = PBXBuildFile; fileRef = 48BDA1B51696CA5E00FF2CC5 /* EntityProperty.cpp */; };
		48C0FA421608FFD00023F467 /* FaceInspector.cpp in Sources */ = {isa = PBXBuildFile; fileRef = 48C0FA401608FFD00023F467 /* FaceInspector.cpp */; };
		48C0FA46160901CB0023F467 /* SingleTextureViewer.cpp in Sources */ = {isa = PBXBuildFile; fileRef = 48C0FA44160901CB0023F467 /* SingleTextureViewer.cpp */; };
		48C3CAF4162A8F2D006547EC /* AddObjectsCommand.cpp in Sources */ = {isa = PBXBuildFile; fileRef = 48C3CAF2162A8F2D006547EC /* AddObjectsCommand.cpp */; };
		48C4637616B97A76008159DC /* MoveTool.cpp in Sources */ = {isa = PBXBuildFile; fileRef = 48C4637416B97A76008159DC /* MoveTool.cpp */; };
		48C48EB616EE6B38000F6038 /* KeyboardShortcut.cpp in Sources */ = {isa = PBXBuildFile; fileRef = 48C48EB516EE6B38000F6038 /* KeyboardShortcut.cpp */; };
		48C48EB916EE6EB8000F6038 /* KeyboardShortcutEditor.cpp in Sources */ = {isa = PBXBuildFile; fileRef = 48C48EB716EE6EB8000F6038 /* KeyboardShortcutEditor.cpp */; };
		48C48EBC16EE9967000F6038 /* KeyboardShortcutEvent.cpp in Sources */ = {isa = PBXBuildFile; fileRef = 48C48EBA16EE9967000F6038 /* KeyboardShortcutEvent.cpp */; };
		48C83711167513CD00B658A2 /* PointHandleRenderer.cpp in Sources */ = {isa = PBXBuildFile; fileRef = 48C8370F167513CD00B658A2 /* PointHandleRenderer.cpp */; };
		48CB0DCD163EEB26001C8E87 /* CircleFigure.cpp in Sources */ = {isa = PBXBuildFile; fileRef = 48CB0DCB163EEB26001C8E87 /* CircleFigure.cpp */; };
		48CBFA2516AF24F300E81617 /* ViewInspector.cpp in Sources */ = {isa = PBXBuildFile; fileRef = 48CBFA2416AF24F300E81617 /* ViewInspector.cpp */; };
		48CDA82216A424E70050E152 /* MovementIndicator.cpp in Sources */ = {isa = PBXBuildFile; fileRef = 48CDA82016A424E70050E152 /* MovementIndicator.cpp */; };
		48D1BE9D15E2E5550073C030 /* Vec3f.cpp in Sources */ = {isa = PBXBuildFile; fileRef = 48D1BE9C15E2E5550073C030 /* Vec3f.cpp */; };
		48D1BEA315E2F3BC0073C030 /* Mat4f.cpp in Sources */ = {isa = PBXBuildFile; fileRef = 48D1BEA215E2F3BB0073C030 /* Mat4f.cpp */; };
		48D1BEAE15E3AC060073C030 /* EditorView.cpp in Sources */ = {isa = PBXBuildFile; fileRef = 48D1BEAC15E3AC060073C030 /* EditorView.cpp */; };
		48D1BEB415E4237B0073C030 /* EditorFrame.cpp in Sources */ = {isa = PBXBuildFile; fileRef = 48D1BEB215E4237A0073C030 /* EditorFrame.cpp */; };
		48D1BEB715E423F60073C030 /* TrenchBroomApp.cpp in Sources */ = {isa = PBXBuildFile; fileRef = 48D1BEB515E423F60073C030 /* TrenchBroomApp.cpp */; };
		48D417D7160B3A3C003AECBB /* TextureBrowserCanvas.cpp in Sources */ = {isa = PBXBuildFile; fileRef = 48D417D5160B3A3C003AECBB /* TextureBrowserCanvas.cpp */; };
		48D590A416807D5E00860B86 /* VertexHandleManager.cpp in Sources */ = {isa = PBXBuildFile; fileRef = 48D590A216807D5E00860B86 /* VertexHandleManager.cpp */; };
		48D937EF16C27B0C005A4684 /* MapPropertiesDialog.cpp in Sources */ = {isa = PBXBuildFile; fileRef = 48D937ED16C27B0C005A4684 /* MapPropertiesDialog.cpp */; };
		48D937F516C2ABFE005A4684 /* Add.png in Resources */ = {isa = PBXBuildFile; fileRef = 48D937F016C2ABFE005A4684 /* Add.png */; };
		48D937F616C2ABFE005A4684 /* Down.png in Resources */ = {isa = PBXBuildFile; fileRef = 48D937F116C2ABFE005A4684 /* Down.png */; };
		48D937F716C2ABFE005A4684 /* Path.png in Resources */ = {isa = PBXBuildFile; fileRef = 48D937F216C2ABFE005A4684 /* Path.png */; };
		48D937F816C2ABFE005A4684 /* Remove.png in Resources */ = {isa = PBXBuildFile; fileRef = 48D937F316C2ABFE005A4684 /* Remove.png */; };
		48D937F916C2ABFE005A4684 /* Up.png in Resources */ = {isa = PBXBuildFile; fileRef = 48D937F416C2ABFE005A4684 /* Up.png */; };
		48DFD4B816061AAE00E554E1 /* glew.c in Sources */ = {isa = PBXBuildFile; fileRef = 48DFD4B416061AAE00E554E1 /* glew.c */; settings = {COMPILER_FLAGS = "-w"; }; };
		48DFD4BC1606308E00E554E1 /* MacCapabilities.cpp in Sources */ = {isa = PBXBuildFile; fileRef = 48DFD4BA1606308E00E554E1 /* MacCapabilities.cpp */; };
		48E1A518161390AD006BB6C4 /* TextureCollectionCommand.cpp in Sources */ = {isa = PBXBuildFile; fileRef = 48E1A516161390AD006BB6C4 /* TextureCollectionCommand.cpp */; };
		48E2ECBD15FF8FDF00B8D476 /* Grid.cpp in Sources */ = {isa = PBXBuildFile; fileRef = 48E2ECBB15FF8FDF00B8D476 /* Grid.cpp */; };
		48E2ECC615FFC31600B8D476 /* Face.fragsh in Resources */ = {isa = PBXBuildFile; fileRef = 48E2ECC515FFC31600B8D476 /* Face.fragsh */; };
		48E2ECCD15FFCA4C00B8D476 /* Face.vertsh in Resources */ = {isa = PBXBuildFile; fileRef = 48E2ECBE15FFC14400B8D476 /* Face.vertsh */; };
		48E2ECD216007A4400B8D476 /* EntityModel.vertsh in Resources */ = {isa = PBXBuildFile; fileRef = 48E2ECD116007A4400B8D476 /* EntityModel.vertsh */; };
		48E2ECD416007A7400B8D476 /* EntityModel.fragsh in Resources */ = {isa = PBXBuildFile; fileRef = 48E2ECD316007A7400B8D476 /* EntityModel.fragsh */; };
		48E2ECD616008E3300B8D476 /* Text.vertsh in Resources */ = {isa = PBXBuildFile; fileRef = 48E2ECD516008E3300B8D476 /* Text.vertsh */; };
		48E2ECD816008E5600B8D476 /* Text.fragsh in Resources */ = {isa = PBXBuildFile; fileRef = 48E2ECD716008E5500B8D476 /* Text.fragsh */; };
		48E2ECDA1600B50B00B8D476 /* TextBackground.vertsh in Resources */ = {isa = PBXBuildFile; fileRef = 48E2ECD91600B50B00B8D476 /* TextBackground.vertsh */; };
		48E2ECDC1600B52100B8D476 /* TextBackground.fragsh in Resources */ = {isa = PBXBuildFile; fileRef = 48E2ECDB1600B52000B8D476 /* TextBackground.fragsh */; };
		48EE7A1716500F18003F5BBE /* SelectionTool.cpp in Sources */ = {isa = PBXBuildFile; fileRef = 48EE7A1516500F18003F5BBE /* SelectionTool.cpp */; };
		48EE7A1A16502B98003F5BBE /* MoveObjectsTool.cpp in Sources */ = {isa = PBXBuildFile; fileRef = 48EE7A1816502B98003F5BBE /* MoveObjectsTool.cpp */; };
		48F0B7C315FCB4CF0089B0B5 /* Shader.cpp in Sources */ = {isa = PBXBuildFile; fileRef = 48F0B7C115FCB4CF0089B0B5 /* Shader.cpp */; };
		48F1FBA81652ACB100C79278 /* CreateBrushTool.cpp in Sources */ = {isa = PBXBuildFile; fileRef = 48F1FBA61652ACB100C79278 /* CreateBrushTool.cpp */; };
		48F1FBAC1652BE8B00C79278 /* FaceRenderer.cpp in Sources */ = {isa = PBXBuildFile; fileRef = 48F1FBAA1652BE8B00C79278 /* FaceRenderer.cpp */; };
		48FBD14116259AD70059953D /* EntityFigure.cpp in Sources */ = {isa = PBXBuildFile; fileRef = 48FBD13F16259AD70059953D /* EntityFigure.cpp */; };
		48FBD147162601900059953D /* CommandProcessor.cpp in Sources */ = {isa = PBXBuildFile; fileRef = 48FBD145162601900059953D /* CommandProcessor.cpp */; };
		48FBD14E1626AD5C0059953D /* RemoveObjectsCommand.cpp in Sources */ = {isa = PBXBuildFile; fileRef = 48FBD14C1626AD5B0059953D /* RemoveObjectsCommand.cpp */; };
		48FBD15116287C5A0059953D /* MapWriter.cpp in Sources */ = {isa = PBXBuildFile; fileRef = 48FBD14F16287C5A0059953D /* MapWriter.cpp */; };
/* End PBXBuildFile section */

/* Begin PBXCopyFilesBuildPhase section */
		48B64C5716CEC30D00ECA6C5 /* CopyFiles */ = {
			isa = PBXCopyFilesBuildPhase;
			buildActionMask = 2147483647;
			dstPath = "";
			dstSubfolderSpec = 7;
			files = (
				483E203C16DCB33B00B087BB /* Defs in CopyFiles */,
				48B64C5916CEC35100ECA6C5 /* Documentation in CopyFiles */,
			);
			runOnlyForDeploymentPostprocessing = 0;
		};
/* End PBXCopyFilesBuildPhase section */

/* Begin PBXFileReference section */
		48009AF315F7FA8B001A9993 /* AbstractFileManager.cpp */ = {isa = PBXFileReference; fileEncoding = 4; lastKnownFileType = sourcecode.cpp.cpp; path = AbstractFileManager.cpp; sourceTree = "<group>"; };
		48009AF415F7FA8B001A9993 /* AbstractFileManager.h */ = {isa = PBXFileReference; fileEncoding = 4; lastKnownFileType = sourcecode.c.h; path = AbstractFileManager.h; sourceTree = "<group>"; };
		480ED72916624C5100857A21 /* MoveVerticesTool.cpp */ = {isa = PBXFileReference; fileEncoding = 4; lastKnownFileType = sourcecode.cpp.cpp; path = MoveVerticesTool.cpp; sourceTree = "<group>"; };
		480ED72A16624C5100857A21 /* MoveVerticesTool.h */ = {isa = PBXFileReference; fileEncoding = 4; lastKnownFileType = sourcecode.c.h; path = MoveVerticesTool.h; sourceTree = "<group>"; };
		480ED74D1662C4A200857A21 /* InstancedVertexArray.h */ = {isa = PBXFileReference; lastKnownFileType = sourcecode.c.h; path = InstancedVertexArray.h; sourceTree = "<group>"; };
		480ED754166401B100857A21 /* InstancedPointHandle.vertsh */ = {isa = PBXFileReference; explicitFileType = sourcecode.glsl; fileEncoding = 4; path = InstancedPointHandle.vertsh; sourceTree = "<group>"; };
		4810276415E4FBF000250C9C /* MapGLCanvas.cpp */ = {isa = PBXFileReference; fileEncoding = 4; lastKnownFileType = sourcecode.cpp.cpp; path = MapGLCanvas.cpp; sourceTree = "<group>"; };
		4810276515E4FBF000250C9C /* MapGLCanvas.h */ = {isa = PBXFileReference; fileEncoding = 4; lastKnownFileType = sourcecode.c.h; path = MapGLCanvas.h; sourceTree = "<group>"; };
		4810276A15E5313F00250C9C /* Inspector.cpp */ = {isa = PBXFileReference; fileEncoding = 4; lastKnownFileType = sourcecode.cpp.cpp; path = Inspector.cpp; sourceTree = "<group>"; };
		4810276B15E5313F00250C9C /* Inspector.h */ = {isa = PBXFileReference; fileEncoding = 4; lastKnownFileType = sourcecode.c.h; path = Inspector.h; sourceTree = "<group>"; };
		4810276D15E53DD300250C9C /* EntityDefinition.cpp */ = {isa = PBXFileReference; fileEncoding = 4; lastKnownFileType = sourcecode.cpp.cpp; path = EntityDefinition.cpp; sourceTree = "<group>"; };
		4810276E15E53DD300250C9C /* EntityDefinition.h */ = {isa = PBXFileReference; fileEncoding = 4; lastKnownFileType = sourcecode.c.h; path = EntityDefinition.h; sourceTree = "<group>"; };
		4810277015E541A200250C9C /* String.h */ = {isa = PBXFileReference; lastKnownFileType = sourcecode.c.h; path = String.h; sourceTree = "<group>"; };
		4810277115E54A3000250C9C /* EntityDefinitionManager.cpp */ = {isa = PBXFileReference; fileEncoding = 4; lastKnownFileType = sourcecode.cpp.cpp; path = EntityDefinitionManager.cpp; sourceTree = "<group>"; };
		4810277215E54A3000250C9C /* EntityDefinitionManager.h */ = {isa = PBXFileReference; fileEncoding = 4; lastKnownFileType = sourcecode.c.h; path = EntityDefinitionManager.h; sourceTree = "<group>"; };
		4810277C15E56F9B00250C9C /* StreamTokenizer.h */ = {isa = PBXFileReference; fileEncoding = 4; lastKnownFileType = sourcecode.c.h; path = StreamTokenizer.h; sourceTree = "<group>"; };
		4810277D15E56F9B00250C9C /* DefParser.cpp */ = {isa = PBXFileReference; fileEncoding = 4; lastKnownFileType = sourcecode.cpp.cpp; path = DefParser.cpp; sourceTree = "<group>"; };
		4810277E15E56F9B00250C9C /* DefParser.h */ = {isa = PBXFileReference; fileEncoding = 4; lastKnownFileType = sourcecode.c.h; path = DefParser.h; sourceTree = "<group>"; };
		4810278115E594C400250C9C /* MessageException.h */ = {isa = PBXFileReference; lastKnownFileType = sourcecode.c.h; path = MessageException.h; sourceTree = "<group>"; };
		4810278215E5954A00250C9C /* ParserException.h */ = {isa = PBXFileReference; lastKnownFileType = sourcecode.c.h; path = ParserException.h; sourceTree = "<group>"; };
		4810278615E621FA00250C9C /* PropertyDefinition.h */ = {isa = PBXFileReference; fileEncoding = 4; lastKnownFileType = sourcecode.c.h; path = PropertyDefinition.h; sourceTree = "<group>"; };
		4810278915E67A7300250C9C /* Brush.cpp */ = {isa = PBXFileReference; fileEncoding = 4; lastKnownFileType = sourcecode.cpp.cpp; path = Brush.cpp; sourceTree = "<group>"; };
		4810278A15E67A7300250C9C /* Brush.h */ = {isa = PBXFileReference; fileEncoding = 4; lastKnownFileType = sourcecode.c.h; path = Brush.h; sourceTree = "<group>"; };
		4810289E15E68E5300250C9C /* Face.cpp */ = {isa = PBXFileReference; fileEncoding = 4; lastKnownFileType = sourcecode.cpp.cpp; path = Face.cpp; sourceTree = "<group>"; };
		4810289F15E68E5300250C9C /* Face.h */ = {isa = PBXFileReference; fileEncoding = 4; lastKnownFileType = sourcecode.c.h; path = Face.h; sourceTree = "<group>"; };
		481028A215E75BD900250C9C /* FaceTypes.h */ = {isa = PBXFileReference; lastKnownFileType = sourcecode.c.h; path = FaceTypes.h; sourceTree = "<group>"; };
		481028A315E75C3400250C9C /* BrushTypes.h */ = {isa = PBXFileReference; lastKnownFileType = sourcecode.c.h; path = BrushTypes.h; sourceTree = "<group>"; };
		481028A415E75C6000250C9C /* EntityTypes.h */ = {isa = PBXFileReference; lastKnownFileType = sourcecode.c.h; path = EntityTypes.h; sourceTree = "<group>"; };
		481028A515E75CD000250C9C /* EntityDefinitionTypes.h */ = {isa = PBXFileReference; lastKnownFileType = sourcecode.c.h; path = EntityDefinitionTypes.h; sourceTree = "<group>"; };
		481028A615E7778200250C9C /* EditState.h */ = {isa = PBXFileReference; lastKnownFileType = sourcecode.c.h; path = EditState.h; sourceTree = "<group>"; };
		481028A715E77A8D00250C9C /* Map.cpp */ = {isa = PBXFileReference; fileEncoding = 4; lastKnownFileType = sourcecode.cpp.cpp; path = Map.cpp; sourceTree = "<group>"; };
		481028A815E77A8D00250C9C /* Map.h */ = {isa = PBXFileReference; fileEncoding = 4; lastKnownFileType = sourcecode.c.h; path = Map.h; sourceTree = "<group>"; };
		4810526816E748AC00015AF5 /* ByteBuffer.h */ = {isa = PBXFileReference; fileEncoding = 4; lastKnownFileType = sourcecode.c.h; path = ByteBuffer.h; sourceTree = "<group>"; };
		4814447616DBA0DE0060150A /* FgdParser.cpp */ = {isa = PBXFileReference; fileEncoding = 4; lastKnownFileType = sourcecode.cpp.cpp; path = FgdParser.cpp; sourceTree = "<group>"; };
		4814447716DBA0DE0060150A /* FgdParser.h */ = {isa = PBXFileReference; fileEncoding = 4; lastKnownFileType = sourcecode.c.h; path = FgdParser.h; sourceTree = "<group>"; };
		4817C7EC1611DC8F00A01A99 /* SetFaceAttributesCommand.cpp */ = {isa = PBXFileReference; fileEncoding = 4; lastKnownFileType = sourcecode.cpp.cpp; path = SetFaceAttributesCommand.cpp; sourceTree = "<group>"; };
		4817C7ED1611DC8F00A01A99 /* SetFaceAttributesCommand.h */ = {isa = PBXFileReference; fileEncoding = 4; lastKnownFileType = sourcecode.c.h; path = SetFaceAttributesCommand.h; sourceTree = "<group>"; };
		4817C7EF1611DFA900A01A99 /* SnapshotCommand.cpp */ = {isa = PBXFileReference; fileEncoding = 4; lastKnownFileType = sourcecode.cpp.cpp; path = SnapshotCommand.cpp; sourceTree = "<group>"; };
		4817C7F01611DFA900A01A99 /* SnapshotCommand.h */ = {isa = PBXFileReference; fileEncoding = 4; lastKnownFileType = sourcecode.c.h; path = SnapshotCommand.h; sourceTree = "<group>"; };
		4817C7F216123E0500A01A99 /* EntityInspector.cpp */ = {isa = PBXFileReference; fileEncoding = 4; lastKnownFileType = sourcecode.cpp.cpp; path = EntityInspector.cpp; sourceTree = "<group>"; };
		4817C7F316123E0500A01A99 /* EntityInspector.h */ = {isa = PBXFileReference; fileEncoding = 4; lastKnownFileType = sourcecode.c.h; path = EntityInspector.h; sourceTree = "<group>"; };
		481CC98C16DD407A00537742 /* Map.h */ = {isa = PBXFileReference; lastKnownFileType = sourcecode.c.h; path = Map.h; sourceTree = "<group>"; };
		481CC98D16DD562300537742 /* ClassInfo.h */ = {isa = PBXFileReference; lastKnownFileType = sourcecode.c.h; path = ClassInfo.h; sourceTree = "<group>"; };
		481CC98E16DD568F00537742 /* ClassInfo.cpp */ = {isa = PBXFileReference; fileEncoding = 4; lastKnownFileType = sourcecode.cpp.cpp; path = ClassInfo.cpp; sourceTree = "<group>"; };
		481CDAD616026C48003E2EE9 /* PreferencesFrame.cpp */ = {isa = PBXFileReference; fileEncoding = 4; lastKnownFileType = sourcecode.cpp.cpp; path = PreferencesFrame.cpp; sourceTree = "<group>"; };
		481CDAD716026C48003E2EE9 /* PreferencesFrame.h */ = {isa = PBXFileReference; fileEncoding = 4; lastKnownFileType = sourcecode.c.h; path = PreferencesFrame.h; sourceTree = "<group>"; };
		481CDADA16034034003E2EE9 /* Preferences.cpp */ = {isa = PBXFileReference; fileEncoding = 4; lastKnownFileType = sourcecode.cpp.cpp; path = Preferences.cpp; sourceTree = "<group>"; };
		481CDADD1603BAF2003E2EE9 /* DocumentViewHolder.h */ = {isa = PBXFileReference; fileEncoding = 4; lastKnownFileType = sourcecode.c.h; path = DocumentViewHolder.h; sourceTree = "<group>"; };
		481CDAE01603CC8C003E2EE9 /* AttributeArray.h */ = {isa = PBXFileReference; fileEncoding = 4; lastKnownFileType = sourcecode.c.h; path = AttributeArray.h; sourceTree = "<group>"; };
		481CDAE11603CF4B003E2EE9 /* IndexedVertexArray.h */ = {isa = PBXFileReference; fileEncoding = 4; lastKnownFileType = sourcecode.c.h; path = IndexedVertexArray.h; sourceTree = "<group>"; };
		481E566D1624451300B403F3 /* EntityRenderer.cpp */ = {isa = PBXFileReference; fileEncoding = 4; lastKnownFileType = sourcecode.cpp.cpp; path = EntityRenderer.cpp; sourceTree = "<group>"; };
		481E566E1624451300B403F3 /* EntityRenderer.h */ = {isa = PBXFileReference; fileEncoding = 4; lastKnownFileType = sourcecode.c.h; path = EntityRenderer.h; sourceTree = "<group>"; };
		481E56701624482600B403F3 /* ShaderProgram.cpp */ = {isa = PBXFileReference; fileEncoding = 4; lastKnownFileType = sourcecode.cpp.cpp; path = ShaderProgram.cpp; sourceTree = "<group>"; };
		481E56711624482600B403F3 /* ShaderProgram.h */ = {isa = PBXFileReference; fileEncoding = 4; lastKnownFileType = sourcecode.c.h; path = ShaderProgram.h; sourceTree = "<group>"; };
		481E5673162448F600B403F3 /* ShaderManager.cpp */ = {isa = PBXFileReference; fileEncoding = 4; lastKnownFileType = sourcecode.cpp.cpp; path = ShaderManager.cpp; sourceTree = "<group>"; };
		481E5674162448F600B403F3 /* ShaderManager.h */ = {isa = PBXFileReference; fileEncoding = 4; lastKnownFileType = sourcecode.c.h; path = ShaderManager.h; sourceTree = "<group>"; };
		482976D21681DAB70057E4D4 /* MoveEdgesCommand.cpp */ = {isa = PBXFileReference; fileEncoding = 4; lastKnownFileType = sourcecode.cpp.cpp; path = MoveEdgesCommand.cpp; sourceTree = "<group>"; };
		482976D31681DAB70057E4D4 /* MoveEdgesCommand.h */ = {isa = PBXFileReference; fileEncoding = 4; lastKnownFileType = sourcecode.c.h; path = MoveEdgesCommand.h; sourceTree = "<group>"; };
		482976D61681E77A0057E4D4 /* MoveFacesCommand.cpp */ = {isa = PBXFileReference; fileEncoding = 4; lastKnownFileType = sourcecode.cpp.cpp; path = MoveFacesCommand.cpp; sourceTree = "<group>"; };
		482976D81681E7860057E4D4 /* MoveFacesCommand.h */ = {isa = PBXFileReference; fileEncoding = 4; lastKnownFileType = sourcecode.c.h; path = MoveFacesCommand.h; sourceTree = "<group>"; };
		482976D91681EEBF0057E4D4 /* SplitFacesCommand.h */ = {isa = PBXFileReference; fileEncoding = 4; lastKnownFileType = sourcecode.c.h; path = SplitFacesCommand.h; sourceTree = "<group>"; };
		482976DA1681EEEC0057E4D4 /* SplitFacesCommand.cpp */ = {isa = PBXFileReference; fileEncoding = 4; lastKnownFileType = sourcecode.cpp.cpp; path = SplitFacesCommand.cpp; sourceTree = "<group>"; };
		48297ED11682220F00E6A288 /* ScreenDC.h */ = {isa = PBXFileReference; lastKnownFileType = sourcecode.c.h; path = ScreenDC.h; sourceTree = "<group>"; };
		48297ED71683091C00E6A288 /* IOUtils.h */ = {isa = PBXFileReference; lastKnownFileType = sourcecode.c.h; path = IOUtils.h; sourceTree = "<group>"; };
		482A0874164305450000799C /* RingFigure.cpp */ = {isa = PBXFileReference; fileEncoding = 4; lastKnownFileType = sourcecode.cpp.cpp; path = RingFigure.cpp; sourceTree = "<group>"; };
		482A0875164305450000799C /* RingFigure.h */ = {isa = PBXFileReference; fileEncoding = 4; lastKnownFileType = sourcecode.c.h; path = RingFigure.h; sourceTree = "<group>"; };
		482A087B16446B470000799C /* RotateObjectsCommand.cpp */ = {isa = PBXFileReference; fileEncoding = 4; lastKnownFileType = sourcecode.cpp.cpp; path = RotateObjectsCommand.cpp; sourceTree = "<group>"; };
		482A087C16446B470000799C /* RotateObjectsCommand.h */ = {isa = PBXFileReference; fileEncoding = 4; lastKnownFileType = sourcecode.c.h; path = RotateObjectsCommand.h; sourceTree = "<group>"; };
		482BB67C162931E800B9FAAE /* MoveObjectsCommand.cpp */ = {isa = PBXFileReference; fileEncoding = 4; lastKnownFileType = sourcecode.cpp.cpp; path = MoveObjectsCommand.cpp; sourceTree = "<group>"; };
		482BB67D162931E800B9FAAE /* MoveObjectsCommand.h */ = {isa = PBXFileReference; fileEncoding = 4; lastKnownFileType = sourcecode.c.h; path = MoveObjectsCommand.h; sourceTree = "<group>"; };
		482C644A16BAFFD8009C75CB /* LinesRenderer.cpp */ = {isa = PBXFileReference; fileEncoding = 4; lastKnownFileType = sourcecode.cpp.cpp; path = LinesRenderer.cpp; sourceTree = "<group>"; };
		482C644B16BAFFD9009C75CB /* LinesRenderer.h */ = {isa = PBXFileReference; fileEncoding = 4; lastKnownFileType = sourcecode.c.h; path = LinesRenderer.h; sourceTree = "<group>"; };
		482F4BCA1690681A0012D821 /* Vec4f.cpp */ = {isa = PBXFileReference; fileEncoding = 4; lastKnownFileType = sourcecode.cpp.cpp; path = Vec4f.cpp; sourceTree = "<group>"; };
		482F4BCD16906ACB0012D821 /* PointHandleHighlightFigure.cpp */ = {isa = PBXFileReference; fileEncoding = 4; lastKnownFileType = sourcecode.cpp.cpp; path = PointHandleHighlightFigure.cpp; sourceTree = "<group>"; };
		482F4BCE16906ACB0012D821 /* PointHandleHighlightFigure.h */ = {isa = PBXFileReference; fileEncoding = 4; lastKnownFileType = sourcecode.c.h; path = PointHandleHighlightFigure.h; sourceTree = "<group>"; };
		4830050716E91B8300C05645 /* CreateBrushFromFacesStrategy.h */ = {isa = PBXFileReference; fileEncoding = 4; lastKnownFileType = sourcecode.c.h; path = CreateBrushFromFacesStrategy.h; sourceTree = "<group>"; };
		4830050816E91B8300C05645 /* CreateBrushFromGeometryStrategy.h */ = {isa = PBXFileReference; fileEncoding = 4; lastKnownFileType = sourcecode.c.h; path = CreateBrushFromGeometryStrategy.h; sourceTree = "<group>"; };
		4830050A16E93C2200C05645 /* KeyboardShortcut.h */ = {isa = PBXFileReference; fileEncoding = 4; lastKnownFileType = sourcecode.c.h; path = KeyboardShortcut.h; sourceTree = "<group>"; };
		4830050C16EA745900C05645 /* GeneralPreferencePane.cpp */ = {isa = PBXFileReference; fileEncoding = 4; lastKnownFileType = sourcecode.cpp.cpp; path = GeneralPreferencePane.cpp; sourceTree = "<group>"; };
		4830050D16EA745900C05645 /* GeneralPreferencePane.h */ = {isa = PBXFileReference; fileEncoding = 4; lastKnownFileType = sourcecode.c.h; path = GeneralPreferencePane.h; sourceTree = "<group>"; };
		4830050F16EA7E8100C05645 /* GeneralPreferences.png */ = {isa = PBXFileReference; lastKnownFileType = image.png; name = GeneralPreferences.png; path = ../Resources/Graphics/GeneralPreferences.png; sourceTree = "<group>"; };
		4830051016EA7E8100C05645 /* KeyboardPreferences.png */ = {isa = PBXFileReference; lastKnownFileType = image.png; name = KeyboardPreferences.png; path = ../Resources/Graphics/KeyboardPreferences.png; sourceTree = "<group>"; };
		4830051316EBE3A600C05645 /* KeyboardPreferencePane.cpp */ = {isa = PBXFileReference; fileEncoding = 4; lastKnownFileType = sourcecode.cpp.cpp; path = KeyboardPreferencePane.cpp; sourceTree = "<group>"; };
		4830051416EBE3A600C05645 /* KeyboardPreferencePane.h */ = {isa = PBXFileReference; fileEncoding = 4; lastKnownFileType = sourcecode.c.h; path = KeyboardPreferencePane.h; sourceTree = "<group>"; };
		48312B2715EABBD600607868 /* Icon.icns */ = {isa = PBXFileReference; lastKnownFileType = image.icns; path = Icon.icns; sourceTree = "<group>"; };
		48312B2A15EB706D00607868 /* Console.cpp */ = {isa = PBXFileReference; fileEncoding = 4; lastKnownFileType = sourcecode.cpp.cpp; path = Console.cpp; sourceTree = "<group>"; };
		48312B2B15EB706D00607868 /* Console.h */ = {isa = PBXFileReference; fileEncoding = 4; lastKnownFileType = sourcecode.c.h; path = Console.h; sourceTree = "<group>"; };
		48312B3015EB800600607868 /* Vbo.cpp */ = {isa = PBXFileReference; fileEncoding = 4; lastKnownFileType = sourcecode.cpp.cpp; path = Vbo.cpp; sourceTree = "<group>"; };
		48312B3115EB800600607868 /* Vbo.h */ = {isa = PBXFileReference; fileEncoding = 4; lastKnownFileType = sourcecode.c.h; path = Vbo.h; sourceTree = "<group>"; };
		48312B3315EB805E00607868 /* MapRenderer.cpp */ = {isa = PBXFileReference; fileEncoding = 4; lastKnownFileType = sourcecode.cpp.cpp; path = MapRenderer.cpp; sourceTree = "<group>"; };
		48312B3415EB805E00607868 /* MapRenderer.h */ = {isa = PBXFileReference; fileEncoding = 4; lastKnownFileType = sourcecode.c.h; path = MapRenderer.h; sourceTree = "<group>"; };
		48312B3615EB80C000607868 /* TextureManager.cpp */ = {isa = PBXFileReference; fileEncoding = 4; lastKnownFileType = sourcecode.cpp.cpp; path = TextureManager.cpp; sourceTree = "<group>"; };
		48312B3715EB80C000607868 /* TextureManager.h */ = {isa = PBXFileReference; fileEncoding = 4; lastKnownFileType = sourcecode.c.h; path = TextureManager.h; sourceTree = "<group>"; };
		48312B3915EB80F500607868 /* TextureTypes.h */ = {isa = PBXFileReference; lastKnownFileType = sourcecode.c.h; path = TextureTypes.h; sourceTree = "<group>"; };
		48312B3A15EB814700607868 /* Wad.cpp */ = {isa = PBXFileReference; fileEncoding = 4; lastKnownFileType = sourcecode.cpp.cpp; path = Wad.cpp; sourceTree = "<group>"; };
		48312B3B15EB814700607868 /* Wad.h */ = {isa = PBXFileReference; fileEncoding = 4; lastKnownFileType = sourcecode.c.h; path = Wad.h; sourceTree = "<group>"; };
		48312B4115EB9EA900607868 /* RenderContext.h */ = {isa = PBXFileReference; fileEncoding = 4; lastKnownFileType = sourcecode.c.h; path = RenderContext.h; sourceTree = "<group>"; };
		48312B4415EBA43700607868 /* Preferences.h */ = {isa = PBXFileReference; fileEncoding = 4; lastKnownFileType = sourcecode.c.h; path = Preferences.h; sourceTree = "<group>"; };
		48312B4715EBB20000607868 /* Filter.h */ = {isa = PBXFileReference; lastKnownFileType = sourcecode.c.h; path = Filter.h; sourceTree = "<group>"; };
		48312B4815EBC14F00607868 /* Color.h */ = {isa = PBXFileReference; lastKnownFileType = sourcecode.c.h; path = Color.h; sourceTree = "<group>"; };
		48312B4A15EBC35800607868 /* RenderUtils.h */ = {isa = PBXFileReference; lastKnownFileType = sourcecode.c.h; path = RenderUtils.h; sourceTree = "<group>"; };
		483323EB16AF250700FC9721 /* SmartPropertyEditor.cpp */ = {isa = PBXFileReference; fileEncoding = 4; lastKnownFileType = sourcecode.cpp.cpp; path = SmartPropertyEditor.cpp; sourceTree = "<group>"; };
		483323EC16AF250700FC9721 /* SmartPropertyEditor.h */ = {isa = PBXFileReference; fileEncoding = 4; lastKnownFileType = sourcecode.c.h; path = SmartPropertyEditor.h; sourceTree = "<group>"; };
		483323EF16AF351900FC9721 /* SpawnFlagsEditor.cpp */ = {isa = PBXFileReference; fileEncoding = 4; lastKnownFileType = sourcecode.cpp.cpp; path = SpawnFlagsEditor.cpp; sourceTree = "<group>"; };
		483323F016AF351900FC9721 /* SpawnFlagsEditor.h */ = {isa = PBXFileReference; fileEncoding = 4; lastKnownFileType = sourcecode.c.h; path = SpawnFlagsEditor.h; sourceTree = "<group>"; };
		4835D20516419FC400B01BD8 /* IOException.h */ = {isa = PBXFileReference; lastKnownFileType = sourcecode.c.h; path = IOException.h; sourceTree = "<group>"; };
		483D0C3716C050DE0050710B /* SharedPointer.h */ = {isa = PBXFileReference; lastKnownFileType = sourcecode.c.h; path = SharedPointer.h; sourceTree = "<group>"; };
		483E203B16DCB33B00B087BB /* Defs */ = {isa = PBXFileReference; lastKnownFileType = folder; name = Defs; path = ../Resources/Defs; sourceTree = "<group>"; };
		483F970516A5AB4B009716B1 /* CreateEntityFromMenuHelper.cpp */ = {isa = PBXFileReference; fileEncoding = 4; lastKnownFileType = sourcecode.cpp.cpp; path = CreateEntityFromMenuHelper.cpp; sourceTree = "<group>"; };
		483F970616A5AB4B009716B1 /* CreateEntityFromMenuHelper.h */ = {isa = PBXFileReference; fileEncoding = 4; lastKnownFileType = sourcecode.c.h; path = CreateEntityFromMenuHelper.h; sourceTree = "<group>"; };
		4842AF64162175300042AD66 /* DragAndDrop.h */ = {isa = PBXFileReference; lastKnownFileType = sourcecode.c.h; path = DragAndDrop.h; sourceTree = "<group>"; };
		4842AF66162176100042AD66 /* GenericDropSource.cpp */ = {isa = PBXFileReference; fileEncoding = 4; lastKnownFileType = sourcecode.cpp.cpp; path = GenericDropSource.cpp; sourceTree = "<group>"; };
		4842AF7216220D7A0042AD66 /* MacScreenDC.mm */ = {isa = PBXFileReference; fileEncoding = 4; lastKnownFileType = sourcecode.cpp.objcpp; path = MacScreenDC.mm; sourceTree = "<group>"; };
		4842AF7316220D7A0042AD66 /* MacScreenDC.h */ = {isa = PBXFileReference; fileEncoding = 4; lastKnownFileType = sourcecode.c.h; path = MacScreenDC.h; sourceTree = "<group>"; };
		4842C349164BCB7800E41B95 /* InputController.cpp */ = {isa = PBXFileReference; fileEncoding = 4; lastKnownFileType = sourcecode.cpp.cpp; path = InputController.cpp; sourceTree = "<group>"; };
		4842C34A164BCB7800E41B95 /* InputController.h */ = {isa = PBXFileReference; fileEncoding = 4; lastKnownFileType = sourcecode.c.h; path = InputController.h; sourceTree = "<group>"; };
		4842C34C164BD19300E41B95 /* Tool.h */ = {isa = PBXFileReference; lastKnownFileType = sourcecode.c.h; path = Tool.h; sourceTree = "<group>"; };
		484763D115E2BC5000095BC0 /* TrenchBroom.app */ = {isa = PBXFileReference; explicitFileType = wrapper.application; includeInIndex = 0; path = TrenchBroom.app; sourceTree = BUILT_PRODUCTS_DIR; };
		484763D515E2BC5000095BC0 /* Cocoa.framework */ = {isa = PBXFileReference; lastKnownFileType = wrapper.framework; name = Cocoa.framework; path = System/Library/Frameworks/Cocoa.framework; sourceTree = SDKROOT; };
		484763D815E2BC5000095BC0 /* AppKit.framework */ = {isa = PBXFileReference; lastKnownFileType = wrapper.framework; name = AppKit.framework; path = System/Library/Frameworks/AppKit.framework; sourceTree = SDKROOT; };
		484763D915E2BC5000095BC0 /* CoreData.framework */ = {isa = PBXFileReference; lastKnownFileType = wrapper.framework; name = CoreData.framework; path = System/Library/Frameworks/CoreData.framework; sourceTree = SDKROOT; };
		484763DA15E2BC5000095BC0 /* Foundation.framework */ = {isa = PBXFileReference; lastKnownFileType = wrapper.framework; name = Foundation.framework; path = System/Library/Frameworks/Foundation.framework; sourceTree = SDKROOT; };
		484763DD15E2BC5000095BC0 /* TrenchBroom-Info.plist */ = {isa = PBXFileReference; lastKnownFileType = text.plist.xml; path = "TrenchBroom-Info.plist"; sourceTree = "<group>"; };
		484763DF15E2BC5000095BC0 /* en */ = {isa = PBXFileReference; lastKnownFileType = text.plist.strings; name = en; path = en.lproj/InfoPlist.strings; sourceTree = "<group>"; };
		484763E315E2BC5000095BC0 /* TrenchBroom-Prefix.pch */ = {isa = PBXFileReference; lastKnownFileType = sourcecode.c.h; path = "TrenchBroom-Prefix.pch"; sourceTree = "<group>"; };
		4847640915E2DEE100095BC0 /* MapDocument.cpp */ = {isa = PBXFileReference; fileEncoding = 4; lastKnownFileType = sourcecode.cpp.cpp; path = MapDocument.cpp; sourceTree = "<group>"; };
		4847640A15E2DEE100095BC0 /* MapDocument.h */ = {isa = PBXFileReference; fileEncoding = 4; lastKnownFileType = sourcecode.c.h; path = MapDocument.h; sourceTree = "<group>"; };
		4847640C15E2E03000095BC0 /* Entity.cpp */ = {isa = PBXFileReference; fileEncoding = 4; lastKnownFileType = sourcecode.cpp.cpp; path = Entity.cpp; sourceTree = "<group>"; };
		4847640D15E2E03000095BC0 /* Entity.h */ = {isa = PBXFileReference; fileEncoding = 4; lastKnownFileType = sourcecode.c.h; path = Entity.h; sourceTree = "<group>"; };
		4847641015E2E06900095BC0 /* MapObject.h */ = {isa = PBXFileReference; fileEncoding = 4; lastKnownFileType = sourcecode.c.h; path = MapObject.h; sourceTree = "<group>"; };
		4847641415E2E0E800095BC0 /* Vec2f.h */ = {isa = PBXFileReference; fileEncoding = 4; lastKnownFileType = sourcecode.c.h; path = Vec2f.h; sourceTree = "<group>"; };
		4847AC8B16466BED00726872 /* SphereFigure.cpp */ = {isa = PBXFileReference; fileEncoding = 4; lastKnownFileType = sourcecode.cpp.cpp; path = SphereFigure.cpp; sourceTree = "<group>"; };
		4847AC8C16466BED00726872 /* SphereFigure.h */ = {isa = PBXFileReference; fileEncoding = 4; lastKnownFileType = sourcecode.c.h; path = SphereFigure.h; sourceTree = "<group>"; };
		4848BBE916E5084100866FE7 /* Animation.cpp */ = {isa = PBXFileReference; fileEncoding = 4; lastKnownFileType = sourcecode.cpp.cpp; path = Animation.cpp; sourceTree = "<group>"; };
		4848BBEA16E5084200866FE7 /* Animation.h */ = {isa = PBXFileReference; fileEncoding = 4; lastKnownFileType = sourcecode.c.h; path = Animation.h; sourceTree = "<group>"; };
		4848BBEC16E5166D00866FE7 /* CameraAnimation.cpp */ = {isa = PBXFileReference; fileEncoding = 4; lastKnownFileType = sourcecode.cpp.cpp; path = CameraAnimation.cpp; sourceTree = "<group>"; };
		4848BBED16E5166D00866FE7 /* CameraAnimation.h */ = {isa = PBXFileReference; fileEncoding = 4; lastKnownFileType = sourcecode.c.h; path = CameraAnimation.h; sourceTree = "<group>"; };
		4848BBEF16E53D5900866FE7 /* FlashSelectionAnimation.cpp */ = {isa = PBXFileReference; fileEncoding = 4; lastKnownFileType = sourcecode.cpp.cpp; path = FlashSelectionAnimation.cpp; sourceTree = "<group>"; };
		4848BBF016E53D5900866FE7 /* FlashSelectionAnimation.h */ = {isa = PBXFileReference; fileEncoding = 4; lastKnownFileType = sourcecode.c.h; path = FlashSelectionAnimation.h; sourceTree = "<group>"; };
		484CEC47165396A9000913D0 /* EdgeRenderer.cpp */ = {isa = PBXFileReference; fileEncoding = 4; lastKnownFileType = sourcecode.cpp.cpp; path = EdgeRenderer.cpp; sourceTree = "<group>"; };
		484CEC48165396A9000913D0 /* EdgeRenderer.h */ = {isa = PBXFileReference; fileEncoding = 4; lastKnownFileType = sourcecode.c.h; path = EdgeRenderer.h; sourceTree = "<group>"; };
		484EA61C1679226700EBFAC7 /* SplitEdgesCommand.cpp */ = {isa = PBXFileReference; fileEncoding = 4; lastKnownFileType = sourcecode.cpp.cpp; path = SplitEdgesCommand.cpp; sourceTree = "<group>"; };
		484EA61D1679226700EBFAC7 /* SplitEdgesCommand.h */ = {isa = PBXFileReference; fileEncoding = 4; lastKnownFileType = sourcecode.c.h; path = SplitEdgesCommand.h; sourceTree = "<group>"; };
		4850D24415F2AAE8005B162D /* DocManager.cpp */ = {isa = PBXFileReference; lastKnownFileType = sourcecode.cpp.cpp; path = DocManager.cpp; sourceTree = "<group>"; };
		4850D24515F2AAE8005B162D /* DocManager.h */ = {isa = PBXFileReference; lastKnownFileType = sourcecode.c.h; path = DocManager.h; sourceTree = "<group>"; };
		4850D24715F360BF005B162D /* Octree.cpp */ = {isa = PBXFileReference; lastKnownFileType = sourcecode.cpp.cpp; path = Octree.cpp; sourceTree = "<group>"; };
		4850D24815F360BF005B162D /* Octree.h */ = {isa = PBXFileReference; lastKnownFileType = sourcecode.c.h; path = Octree.h; sourceTree = "<group>"; };
		4850D24915F36172005B162D /* MapObjectTypes.h */ = {isa = PBXFileReference; lastKnownFileType = sourcecode.c.h; path = MapObjectTypes.h; sourceTree = "<group>"; };
		4850D24B15F364A1005B162D /* Picker.cpp */ = {isa = PBXFileReference; lastKnownFileType = sourcecode.cpp.cpp; path = Picker.cpp; sourceTree = "<group>"; };
		4850D24C15F364A1005B162D /* Picker.h */ = {isa = PBXFileReference; lastKnownFileType = sourcecode.c.h; path = Picker.h; sourceTree = "<group>"; };
		4850D24E15F389B5005B162D /* EditStateManager.cpp */ = {isa = PBXFileReference; fileEncoding = 4; lastKnownFileType = sourcecode.cpp.cpp; path = EditStateManager.cpp; sourceTree = "<group>"; };
		4850D24F15F389B5005B162D /* EditStateManager.h */ = {isa = PBXFileReference; fileEncoding = 4; lastKnownFileType = sourcecode.c.h; path = EditStateManager.h; sourceTree = "<group>"; };
		4850D25115F39974005B162D /* List.h */ = {isa = PBXFileReference; lastKnownFileType = sourcecode.c.h; path = List.h; sourceTree = "<group>"; };
		4850D26115F3E202005B162D /* ChangeEditStateCommand.cpp */ = {isa = PBXFileReference; lastKnownFileType = sourcecode.cpp.cpp; path = ChangeEditStateCommand.cpp; sourceTree = "<group>"; };
		4850D26215F3E202005B162D /* ChangeEditStateCommand.h */ = {isa = PBXFileReference; lastKnownFileType = sourcecode.c.h; path = ChangeEditStateCommand.h; sourceTree = "<group>"; };
		4850D26515F3E757005B162D /* Command.h */ = {isa = PBXFileReference; fileEncoding = 4; lastKnownFileType = sourcecode.c.h; path = Command.h; sourceTree = "<group>"; };
		4850D26715F4A01C005B162D /* Pak.cpp */ = {isa = PBXFileReference; fileEncoding = 4; lastKnownFileType = sourcecode.cpp.cpp; path = Pak.cpp; sourceTree = "<group>"; };
		4850D26815F4A01C005B162D /* Pak.h */ = {isa = PBXFileReference; fileEncoding = 4; lastKnownFileType = sourcecode.c.h; path = Pak.h; sourceTree = "<group>"; };
		4850D26B15F4AD3D005B162D /* Alias.cpp */ = {isa = PBXFileReference; lastKnownFileType = sourcecode.cpp.cpp; path = Alias.cpp; sourceTree = "<group>"; };
		4850D26C15F4AD3E005B162D /* Alias.h */ = {isa = PBXFileReference; lastKnownFileType = sourcecode.c.h; path = Alias.h; sourceTree = "<group>"; };
		4850D26D15F4AD3E005B162D /* AliasNormals.h */ = {isa = PBXFileReference; lastKnownFileType = sourcecode.c.h; path = AliasNormals.h; sourceTree = "<group>"; };
		4850D27215F4BEFC005B162D /* Bsp.cpp */ = {isa = PBXFileReference; lastKnownFileType = sourcecode.cpp.cpp; path = Bsp.cpp; sourceTree = "<group>"; };
		4850D27315F4BEFC005B162D /* Bsp.h */ = {isa = PBXFileReference; lastKnownFileType = sourcecode.c.h; path = Bsp.h; sourceTree = "<group>"; };
		4850D27515F4C9C2005B162D /* EntityModelRenderer.cpp */ = {isa = PBXFileReference; lastKnownFileType = sourcecode.cpp.cpp; path = EntityModelRenderer.cpp; sourceTree = "<group>"; };
		4850D27615F4C9C2005B162D /* EntityModelRenderer.h */ = {isa = PBXFileReference; lastKnownFileType = sourcecode.c.h; path = EntityModelRenderer.h; sourceTree = "<group>"; };
		4850D27715F4C9C2005B162D /* EntityModelRendererManager.cpp */ = {isa = PBXFileReference; lastKnownFileType = sourcecode.cpp.cpp; path = EntityModelRendererManager.cpp; sourceTree = "<group>"; };
		4850D27815F4C9C2005B162D /* EntityModelRendererManager.h */ = {isa = PBXFileReference; lastKnownFileType = sourcecode.c.h; path = EntityModelRendererManager.h; sourceTree = "<group>"; };
		4850D27B15F4CA61005B162D /* AliasModelRenderer.cpp */ = {isa = PBXFileReference; fileEncoding = 4; lastKnownFileType = sourcecode.cpp.cpp; path = AliasModelRenderer.cpp; sourceTree = "<group>"; };
		4850D27C15F4CA61005B162D /* AliasModelRenderer.h */ = {isa = PBXFileReference; fileEncoding = 4; lastKnownFileType = sourcecode.c.h; path = AliasModelRenderer.h; sourceTree = "<group>"; };
		4850D27D15F4CA62005B162D /* BspModelRenderer.cpp */ = {isa = PBXFileReference; fileEncoding = 4; lastKnownFileType = sourcecode.cpp.cpp; path = BspModelRenderer.cpp; sourceTree = "<group>"; };
		4850D27E15F4CA62005B162D /* BspModelRenderer.h */ = {isa = PBXFileReference; fileEncoding = 4; lastKnownFileType = sourcecode.c.h; path = BspModelRenderer.h; sourceTree = "<group>"; };
		4850D28315F52CCE005B162D /* Path.h */ = {isa = PBXFileReference; fileEncoding = 4; lastKnownFileType = sourcecode.c.h; path = Path.h; sourceTree = "<group>"; };
		4850D28915F53168005B162D /* FontDescriptor.h */ = {isa = PBXFileReference; fileEncoding = 4; lastKnownFileType = sourcecode.c.h; path = FontDescriptor.h; sourceTree = "<group>"; };
		4850D29515F53CE9005B162D /* StringVectorizer.cpp */ = {isa = PBXFileReference; fileEncoding = 4; lastKnownFileType = sourcecode.cpp.cpp; path = StringVectorizer.cpp; sourceTree = "<group>"; };
		4850D29615F53CE9005B162D /* StringVectorizer.h */ = {isa = PBXFileReference; fileEncoding = 4; lastKnownFileType = sourcecode.c.h; path = StringVectorizer.h; sourceTree = "<group>"; };
		4850D29815F5475E005B162D /* PathBuilder.cpp */ = {isa = PBXFileReference; fileEncoding = 4; lastKnownFileType = sourcecode.cpp.cpp; path = PathBuilder.cpp; sourceTree = "<group>"; };
		4850D29915F5475E005B162D /* PathBuilder.h */ = {isa = PBXFileReference; fileEncoding = 4; lastKnownFileType = sourcecode.c.h; path = PathBuilder.h; sourceTree = "<group>"; };
		4850D2A315F73FC7005B162D /* PathRenderer.cpp */ = {isa = PBXFileReference; fileEncoding = 4; lastKnownFileType = sourcecode.cpp.cpp; path = PathRenderer.cpp; sourceTree = "<group>"; };
		4850D2A415F73FC7005B162D /* PathRenderer.h */ = {isa = PBXFileReference; fileEncoding = 4; lastKnownFileType = sourcecode.c.h; path = PathRenderer.h; sourceTree = "<group>"; };
		4850D2A715F742CA005B162D /* PathTesselator.cpp */ = {isa = PBXFileReference; fileEncoding = 4; lastKnownFileType = sourcecode.cpp.cpp; path = PathTesselator.cpp; sourceTree = "<group>"; };
		4850D2A815F742CA005B162D /* PathTesselator.h */ = {isa = PBXFileReference; fileEncoding = 4; lastKnownFileType = sourcecode.c.h; path = PathTesselator.h; sourceTree = "<group>"; };
		4850D2AB15F743BA005B162D /* PathMesh.h */ = {isa = PBXFileReference; fileEncoding = 4; lastKnownFileType = sourcecode.c.h; path = PathMesh.h; sourceTree = "<group>"; };
		4850D2AD15F76244005B162D /* StringManager.cpp */ = {isa = PBXFileReference; fileEncoding = 4; lastKnownFileType = sourcecode.cpp.cpp; path = StringManager.cpp; sourceTree = "<group>"; };
		4850D2AE15F76245005B162D /* StringManager.h */ = {isa = PBXFileReference; fileEncoding = 4; lastKnownFileType = sourcecode.c.h; path = StringManager.h; sourceTree = "<group>"; };
		4850D2B015F76EC0005B162D /* TextRenderer.h */ = {isa = PBXFileReference; lastKnownFileType = sourcecode.c.h; path = TextRenderer.h; sourceTree = "<group>"; };
		4850D2B215F776A8005B162D /* EntityClassnameAnchor.h */ = {isa = PBXFileReference; lastKnownFileType = sourcecode.c.h; path = EntityClassnameAnchor.h; sourceTree = "<group>"; };
		4850D2B315F776A8005B162D /* EntityClassnameFilter.h */ = {isa = PBXFileReference; lastKnownFileType = sourcecode.c.h; path = EntityClassnameFilter.h; sourceTree = "<group>"; };
		48533C88168F96830055DBC7 /* ReparentBrushesCommand.cpp */ = {isa = PBXFileReference; fileEncoding = 4; lastKnownFileType = sourcecode.cpp.cpp; path = ReparentBrushesCommand.cpp; sourceTree = "<group>"; };
		48533C89168F96830055DBC7 /* ReparentBrushesCommand.h */ = {isa = PBXFileReference; fileEncoding = 4; lastKnownFileType = sourcecode.c.h; path = ReparentBrushesCommand.h; sourceTree = "<group>"; };
		485B70D416AC3240002E95B6 /* RotateHandle.cpp */ = {isa = PBXFileReference; fileEncoding = 4; lastKnownFileType = sourcecode.cpp.cpp; path = RotateHandle.cpp; sourceTree = "<group>"; };
		485B70D516AC3240002E95B6 /* RotateHandle.h */ = {isa = PBXFileReference; fileEncoding = 4; lastKnownFileType = sourcecode.c.h; path = RotateHandle.h; sourceTree = "<group>"; };
		48688C9316E354EC0080F70F /* NSLog.mm */ = {isa = PBXFileReference; fileEncoding = 4; lastKnownFileType = sourcecode.cpp.objcpp; path = NSLog.mm; sourceTree = "<group>"; };
		48688C9416E354EC0080F70F /* NSLog.h */ = {isa = PBXFileReference; fileEncoding = 4; lastKnownFileType = sourcecode.c.h; path = NSLog.h; sourceTree = "<group>"; };
		486AFABE16B31B780097657D /* ColorEditor.cpp */ = {isa = PBXFileReference; fileEncoding = 4; lastKnownFileType = sourcecode.cpp.cpp; path = ColorEditor.cpp; sourceTree = "<group>"; };
		486AFABF16B31B780097657D /* ColorEditor.h */ = {isa = PBXFileReference; fileEncoding = 4; lastKnownFileType = sourcecode.c.h; path = ColorEditor.h; sourceTree = "<group>"; };
		486AFAC216B33ABE0097657D /* PointFile.cpp */ = {isa = PBXFileReference; fileEncoding = 4; lastKnownFileType = sourcecode.cpp.cpp; path = PointFile.cpp; sourceTree = "<group>"; };
		486AFAC316B33ABE0097657D /* PointFile.h */ = {isa = PBXFileReference; fileEncoding = 4; lastKnownFileType = sourcecode.c.h; path = PointFile.h; sourceTree = "<group>"; };
		486AFAC516B3D9540097657D /* AngleEditor.cpp */ = {isa = PBXFileReference; fileEncoding = 4; lastKnownFileType = sourcecode.cpp.cpp; path = AngleEditor.cpp; sourceTree = "<group>"; };
		486AFAC616B3D9540097657D /* AngleEditor.h */ = {isa = PBXFileReference; fileEncoding = 4; lastKnownFileType = sourcecode.c.h; path = AngleEditor.h; sourceTree = "<group>"; };
		486AFAC816B3DE570097657D /* PointTraceFigure.cpp */ = {isa = PBXFileReference; fileEncoding = 4; lastKnownFileType = sourcecode.cpp.cpp; path = PointTraceFigure.cpp; sourceTree = "<group>"; };
		486AFAC916B3DE570097657D /* PointTraceFigure.h */ = {isa = PBXFileReference; fileEncoding = 4; lastKnownFileType = sourcecode.c.h; path = PointTraceFigure.h; sourceTree = "<group>"; };
		486AFACB16B555940097657D /* Mat3f.cpp */ = {isa = PBXFileReference; fileEncoding = 4; lastKnownFileType = sourcecode.cpp.cpp; path = Mat3f.cpp; sourceTree = "<group>"; };
<<<<<<< HEAD
		486C61E615EF713C0091AA97 /* mmapped_fstream.h */ = {isa = PBXFileReference; lastKnownFileType = sourcecode.c.h; path = mmapped_fstream.h; sourceTree = "<group>"; };
		48736D5C16E75B8700E4932C /* BrushGeometrySerializer.h */ = {isa = PBXFileReference; lastKnownFileType = sourcecode.c.h; path = BrushGeometrySerializer.h; sourceTree = "<group>"; };
=======
>>>>>>> e6c066c2
		4875679A16978ED3008F316F /* DragImage.h */ = {isa = PBXFileReference; lastKnownFileType = sourcecode.c.h; path = DragImage.h; sourceTree = "<group>"; };
		4875679B1697922D008F316F /* MacDropSource.cpp */ = {isa = PBXFileReference; fileEncoding = 4; lastKnownFileType = sourcecode.cpp.cpp; path = MacDropSource.cpp; sourceTree = "<group>"; };
		4875679C1697922D008F316F /* MacDropSource.h */ = {isa = PBXFileReference; fileEncoding = 4; lastKnownFileType = sourcecode.c.h; path = MacDropSource.h; sourceTree = "<group>"; };
		4875679E16979465008F316F /* GenericDropSource.h */ = {isa = PBXFileReference; lastKnownFileType = sourcecode.c.h; path = GenericDropSource.h; sourceTree = "<group>"; };
		487567A4169A26D4008F316F /* SpinControl.cpp */ = {isa = PBXFileReference; fileEncoding = 4; lastKnownFileType = sourcecode.cpp.cpp; path = SpinControl.cpp; sourceTree = "<group>"; };
		487567AA169CB807008F316F /* SetFaceAttributesTool.cpp */ = {isa = PBXFileReference; fileEncoding = 4; lastKnownFileType = sourcecode.cpp.cpp; path = SetFaceAttributesTool.cpp; sourceTree = "<group>"; };
		487567AB169CB808008F316F /* SetFaceAttributesTool.h */ = {isa = PBXFileReference; fileEncoding = 4; lastKnownFileType = sourcecode.c.h; path = SetFaceAttributesTool.h; sourceTree = "<group>"; };
		487567AD169E1605008F316F /* BoxGuideRenderer.cpp */ = {isa = PBXFileReference; fileEncoding = 4; lastKnownFileType = sourcecode.cpp.cpp; path = BoxGuideRenderer.cpp; sourceTree = "<group>"; };
		487567AE169E1605008F316F /* BoxGuideRenderer.h */ = {isa = PBXFileReference; fileEncoding = 4; lastKnownFileType = sourcecode.c.h; path = BoxGuideRenderer.h; sourceTree = "<group>"; };
		487567B016A09BF5008F316F /* EntityDecorator.h */ = {isa = PBXFileReference; lastKnownFileType = sourcecode.c.h; path = EntityDecorator.h; sourceTree = "<group>"; };
		487567B116A09D55008F316F /* EntityRotationDecorator.cpp */ = {isa = PBXFileReference; fileEncoding = 4; lastKnownFileType = sourcecode.cpp.cpp; path = EntityRotationDecorator.cpp; sourceTree = "<group>"; };
		487567B216A09D56008F316F /* EntityRotationDecorator.h */ = {isa = PBXFileReference; fileEncoding = 4; lastKnownFileType = sourcecode.c.h; path = EntityRotationDecorator.h; sourceTree = "<group>"; };
		487567B416A180FD008F316F /* BoxInfoRenderer.cpp */ = {isa = PBXFileReference; fileEncoding = 4; lastKnownFileType = sourcecode.cpp.cpp; path = BoxInfoRenderer.cpp; sourceTree = "<group>"; };
		487567B516A180FE008F316F /* BoxInfoRenderer.h */ = {isa = PBXFileReference; fileEncoding = 4; lastKnownFileType = sourcecode.c.h; path = BoxInfoRenderer.h; sourceTree = "<group>"; };
		4878F91E1651231D003857EA /* RotateObjectsTool.cpp */ = {isa = PBXFileReference; fileEncoding = 4; lastKnownFileType = sourcecode.cpp.cpp; path = RotateObjectsTool.cpp; sourceTree = "<group>"; };
		4878F91F1651231D003857EA /* RotateObjectsTool.h */ = {isa = PBXFileReference; fileEncoding = 4; lastKnownFileType = sourcecode.c.h; path = RotateObjectsTool.h; sourceTree = "<group>"; };
		4878F922165142B4003857EA /* CreateEntityTool.cpp */ = {isa = PBXFileReference; fileEncoding = 4; lastKnownFileType = sourcecode.cpp.cpp; path = CreateEntityTool.cpp; sourceTree = "<group>"; };
		4878F923165142B4003857EA /* CreateEntityTool.h */ = {isa = PBXFileReference; fileEncoding = 4; lastKnownFileType = sourcecode.c.h; path = CreateEntityTool.h; sourceTree = "<group>"; };
		4878F92516516652003857EA /* ObjectsCommand.h */ = {isa = PBXFileReference; lastKnownFileType = sourcecode.c.h; path = ObjectsCommand.h; sourceTree = "<group>"; };
		4878F95316596915003857EA /* BrushFigure.cpp */ = {isa = PBXFileReference; fileEncoding = 4; lastKnownFileType = sourcecode.cpp.cpp; path = BrushFigure.cpp; sourceTree = "<group>"; };
		4878F95416596915003857EA /* BrushFigure.h */ = {isa = PBXFileReference; fileEncoding = 4; lastKnownFileType = sourcecode.c.h; path = BrushFigure.h; sourceTree = "<group>"; };
		4878F962165C16BE003857EA /* ClipTool.cpp */ = {isa = PBXFileReference; fileEncoding = 4; lastKnownFileType = sourcecode.cpp.cpp; path = ClipTool.cpp; sourceTree = "<group>"; };
		4878F963165C16BE003857EA /* ClipTool.h */ = {isa = PBXFileReference; fileEncoding = 4; lastKnownFileType = sourcecode.c.h; path = ClipTool.h; sourceTree = "<group>"; };
		487B6C77164E8A70000A77DA /* CameraTool.cpp */ = {isa = PBXFileReference; fileEncoding = 4; lastKnownFileType = sourcecode.cpp.cpp; path = CameraTool.cpp; sourceTree = "<group>"; };
		487B6C78164E8A70000A77DA /* CameraTool.h */ = {isa = PBXFileReference; fileEncoding = 4; lastKnownFileType = sourcecode.c.h; path = CameraTool.h; sourceTree = "<group>"; };
		487C5AEF16D808D0007B4945 /* Version.h */ = {isa = PBXFileReference; fileEncoding = 4; lastKnownFileType = sourcecode.c.h; path = Version.h; sourceTree = "<group>"; };
		487EC0A0168359010094927A /* TextureSelectedCommand.cpp */ = {isa = PBXFileReference; fileEncoding = 4; lastKnownFileType = sourcecode.cpp.cpp; path = TextureSelectedCommand.cpp; sourceTree = "<group>"; };
		487EC0A1168359020094927A /* TextureSelectedCommand.h */ = {isa = PBXFileReference; fileEncoding = 4; lastKnownFileType = sourcecode.c.h; path = TextureSelectedCommand.h; sourceTree = "<group>"; };
		487EC0A51684655D0094927A /* PointHandle.vertsh */ = {isa = PBXFileReference; fileEncoding = 4; lastKnownFileType = text; path = PointHandle.vertsh; sourceTree = "<group>"; };
		487EC0A7168467EF0094927A /* Autosaver.cpp */ = {isa = PBXFileReference; fileEncoding = 4; lastKnownFileType = sourcecode.cpp.cpp; path = Autosaver.cpp; sourceTree = "<group>"; };
		487EC0A8168467F00094927A /* Autosaver.h */ = {isa = PBXFileReference; fileEncoding = 4; lastKnownFileType = sourcecode.c.h; path = Autosaver.h; sourceTree = "<group>"; };
		48819C3615EBE92800BEA604 /* Camera.cpp */ = {isa = PBXFileReference; lastKnownFileType = sourcecode.cpp.cpp; path = Camera.cpp; sourceTree = "<group>"; };
		48819C3715EBE92800BEA604 /* Camera.h */ = {isa = PBXFileReference; lastKnownFileType = sourcecode.c.h; path = Camera.h; sourceTree = "<group>"; };
		48819C3D15EC0CE700BEA604 /* MacFileManager.cpp */ = {isa = PBXFileReference; fileEncoding = 4; lastKnownFileType = sourcecode.cpp.cpp; name = MacFileManager.cpp; path = TrenchBroom/MacFileManager.cpp; sourceTree = SOURCE_ROOT; };
		48819C3E15EC0CE700BEA604 /* MacFileManager.h */ = {isa = PBXFileReference; fileEncoding = 4; lastKnownFileType = sourcecode.c.h; name = MacFileManager.h; path = TrenchBroom/MacFileManager.h; sourceTree = SOURCE_ROOT; };
		48819C4015EC0D9300BEA604 /* FileManager.h */ = {isa = PBXFileReference; lastKnownFileType = sourcecode.c.h; path = FileManager.h; sourceTree = "<group>"; };
		48819C4515EC108400BEA604 /* QuakePalette.lmp */ = {isa = PBXFileReference; lastKnownFileType = file; name = QuakePalette.lmp; path = ../../Resources/Graphics/QuakePalette.lmp; sourceTree = "<group>"; };
		48819C4C15ED52B200BEA604 /* CameraEvent.h */ = {isa = PBXFileReference; fileEncoding = 4; lastKnownFileType = sourcecode.c.h; path = CameraEvent.h; sourceTree = "<group>"; };
		48819C4F15ED5C7700BEA604 /* CameraEvent.cpp */ = {isa = PBXFileReference; fileEncoding = 4; lastKnownFileType = sourcecode.cpp.cpp; path = CameraEvent.cpp; sourceTree = "<group>"; };
		48820108167F244300C2C799 /* FaceVertex.h */ = {isa = PBXFileReference; lastKnownFileType = sourcecode.c.h; path = FaceVertex.h; sourceTree = "<group>"; };
		4883375B16C4340000493DA2 /* EntityDefinitionCommand.cpp */ = {isa = PBXFileReference; fileEncoding = 4; lastKnownFileType = sourcecode.cpp.cpp; path = EntityDefinitionCommand.cpp; sourceTree = "<group>"; };
		4883375C16C4340000493DA2 /* EntityDefinitionCommand.h */ = {isa = PBXFileReference; fileEncoding = 4; lastKnownFileType = sourcecode.c.h; path = EntityDefinitionCommand.h; sourceTree = "<group>"; };
		4883375E16C43ED200493DA2 /* SetModCommand.cpp */ = {isa = PBXFileReference; fileEncoding = 4; lastKnownFileType = sourcecode.cpp.cpp; path = SetModCommand.cpp; sourceTree = "<group>"; };
		4883375F16C43ED200493DA2 /* SetModCommand.h */ = {isa = PBXFileReference; fileEncoding = 4; lastKnownFileType = sourcecode.c.h; path = SetModCommand.h; sourceTree = "<group>"; };
		488457CE161C839A002ADDAE /* OffscreenRenderer.cpp */ = {isa = PBXFileReference; fileEncoding = 4; lastKnownFileType = sourcecode.cpp.cpp; path = OffscreenRenderer.cpp; sourceTree = "<group>"; };
		488457CF161C839A002ADDAE /* OffscreenRenderer.h */ = {isa = PBXFileReference; fileEncoding = 4; lastKnownFileType = sourcecode.c.h; path = OffscreenRenderer.h; sourceTree = "<group>"; };
		4887937415EF56C10044D66A /* AbstractApp.cpp */ = {isa = PBXFileReference; fileEncoding = 4; lastKnownFileType = sourcecode.cpp.cpp; path = AbstractApp.cpp; sourceTree = "<group>"; };
		4887937515EF56C10044D66A /* AbstractApp.h */ = {isa = PBXFileReference; fileEncoding = 4; lastKnownFileType = sourcecode.c.h; path = AbstractApp.h; sourceTree = "<group>"; };
		488865491634211C0071F9C6 /* RotateObjects90Command.cpp */ = {isa = PBXFileReference; fileEncoding = 4; lastKnownFileType = sourcecode.cpp.cpp; path = RotateObjects90Command.cpp; sourceTree = "<group>"; };
		4888654A1634211C0071F9C6 /* RotateObjects90Command.h */ = {isa = PBXFileReference; fileEncoding = 4; lastKnownFileType = sourcecode.c.h; path = RotateObjects90Command.h; sourceTree = "<group>"; };
		488C7A9A16E2628900718B0E /* IOTypes.h */ = {isa = PBXFileReference; lastKnownFileType = sourcecode.c.h; path = IOTypes.h; sourceTree = "<group>"; };
		48932BF2166FAFDC009ED5DB /* MoveVerticesCommand.cpp */ = {isa = PBXFileReference; fileEncoding = 4; lastKnownFileType = sourcecode.cpp.cpp; path = MoveVerticesCommand.cpp; sourceTree = "<group>"; };
		48932BF3166FAFDC009ED5DB /* MoveVerticesCommand.h */ = {isa = PBXFileReference; fileEncoding = 4; lastKnownFileType = sourcecode.c.h; path = MoveVerticesCommand.h; sourceTree = "<group>"; };
		4895CDE816333D55006AA0A6 /* MoveTexturesCommand.cpp */ = {isa = PBXFileReference; fileEncoding = 4; lastKnownFileType = sourcecode.cpp.cpp; path = MoveTexturesCommand.cpp; sourceTree = "<group>"; };
		4895CDE916333D55006AA0A6 /* MoveTexturesCommand.h */ = {isa = PBXFileReference; fileEncoding = 4; lastKnownFileType = sourcecode.c.h; path = MoveTexturesCommand.h; sourceTree = "<group>"; };
		4895CDEB16334108006AA0A6 /* RotateTexturesCommand.cpp */ = {isa = PBXFileReference; fileEncoding = 4; lastKnownFileType = sourcecode.cpp.cpp; path = RotateTexturesCommand.cpp; sourceTree = "<group>"; };
		4895CDED16334111006AA0A6 /* RotateTexturesCommand.h */ = {isa = PBXFileReference; fileEncoding = 4; lastKnownFileType = sourcecode.c.h; path = RotateTexturesCommand.h; sourceTree = "<group>"; };
		4896F38D160E06F50029B30C /* TextureBrowserBorder.fragsh */ = {isa = PBXFileReference; fileEncoding = 4; lastKnownFileType = text; path = TextureBrowserBorder.fragsh; sourceTree = "<group>"; };
		4896F38F160E07010029B30C /* TextureBrowserBorder.vertsh */ = {isa = PBXFileReference; fileEncoding = 4; lastKnownFileType = text; path = TextureBrowserBorder.vertsh; sourceTree = "<group>"; };
		48A0E91C163A80BD0034F190 /* Allocator.h */ = {isa = PBXFileReference; lastKnownFileType = sourcecode.c.h; path = Allocator.h; sourceTree = "<group>"; };
		48A6E45E16D3EB2000CC328C /* Icon.png */ = {isa = PBXFileReference; lastKnownFileType = image.png; name = Icon.png; path = ../Resources/Graphics/Icon.png; sourceTree = "<group>"; };
		48A8391316356CFC00175857 /* FlipObjectsCommand.cpp */ = {isa = PBXFileReference; fileEncoding = 4; lastKnownFileType = sourcecode.cpp.cpp; path = FlipObjectsCommand.cpp; sourceTree = "<group>"; };
		48A8391416356CFC00175857 /* FlipObjectsCommand.h */ = {isa = PBXFileReference; fileEncoding = 4; lastKnownFileType = sourcecode.c.h; path = FlipObjectsCommand.h; sourceTree = "<group>"; };
		48A922B01601D0D20037FEFE /* ViewOptions.h */ = {isa = PBXFileReference; lastKnownFileType = sourcecode.c.h; path = ViewOptions.h; sourceTree = "<group>"; };
		48AB57EF15ECEEE500321C47 /* ProgressIndicatorDialog.cpp */ = {isa = PBXFileReference; fileEncoding = 4; lastKnownFileType = sourcecode.cpp.cpp; path = ProgressIndicatorDialog.cpp; sourceTree = "<group>"; };
		48AB57F015ECEEE500321C47 /* ProgressIndicatorDialog.h */ = {isa = PBXFileReference; fileEncoding = 4; lastKnownFileType = sourcecode.c.h; path = ProgressIndicatorDialog.h; sourceTree = "<group>"; };
		48AD1B2B1646BFAE009F839B /* ColoredEdge.vertsh */ = {isa = PBXFileReference; explicitFileType = sourcecode.glsl; fileEncoding = 4; path = ColoredEdge.vertsh; sourceTree = "<group>"; };
		48AD1B2F1646C03D009F839B /* Edge.fragsh */ = {isa = PBXFileReference; explicitFileType = sourcecode.glsl; fileEncoding = 4; path = Edge.fragsh; sourceTree = "<group>"; };
		48AD1B301646C03D009F839B /* Edge.vertsh */ = {isa = PBXFileReference; explicitFileType = sourcecode.glsl; fileEncoding = 4; path = Edge.vertsh; sourceTree = "<group>"; };
		48AD1B331646C067009F839B /* Handle.vertsh */ = {isa = PBXFileReference; explicitFileType = sourcecode.glsl; fileEncoding = 4; path = Handle.vertsh; sourceTree = "<group>"; };
		48AD1B351646C08D009F839B /* Handle.fragsh */ = {isa = PBXFileReference; fileEncoding = 4; lastKnownFileType = text; path = Handle.fragsh; sourceTree = "<group>"; };
		48AD1B371646C10C009F839B /* ColoredHandle.vertsh */ = {isa = PBXFileReference; explicitFileType = sourcecode.glsl; fileEncoding = 4; path = ColoredHandle.vertsh; sourceTree = "<group>"; };
		48AD1B391646C151009F839B /* AxisFigure.cpp */ = {isa = PBXFileReference; fileEncoding = 4; lastKnownFileType = sourcecode.cpp.cpp; path = AxisFigure.cpp; sourceTree = "<group>"; };
		48AD1B3A1646C151009F839B /* AxisFigure.h */ = {isa = PBXFileReference; fileEncoding = 4; lastKnownFileType = sourcecode.c.h; path = AxisFigure.h; sourceTree = "<group>"; };
		48AF491D15E77BF90083DE52 /* BrushGeometry.cpp */ = {isa = PBXFileReference; fileEncoding = 4; lastKnownFileType = sourcecode.cpp.cpp; path = BrushGeometry.cpp; sourceTree = "<group>"; };
		48AF491E15E77BF90083DE52 /* BrushGeometry.h */ = {isa = PBXFileReference; fileEncoding = 4; lastKnownFileType = sourcecode.c.h; path = BrushGeometry.h; sourceTree = "<group>"; };
		48AF492115E782E90083DE52 /* BrushGeometryTypes.h */ = {isa = PBXFileReference; lastKnownFileType = sourcecode.c.h; path = BrushGeometryTypes.h; sourceTree = "<group>"; };
		48AF492215E784590083DE52 /* MapExceptions.h */ = {isa = PBXFileReference; lastKnownFileType = sourcecode.c.h; path = MapExceptions.h; sourceTree = "<group>"; };
		48AF492415E8265A0083DE52 /* Texture.h */ = {isa = PBXFileReference; fileEncoding = 4; lastKnownFileType = sourcecode.c.h; path = Texture.h; sourceTree = "<group>"; };
		48AF492615E8CC270083DE52 /* MapParser.cpp */ = {isa = PBXFileReference; fileEncoding = 4; lastKnownFileType = sourcecode.cpp.cpp; path = MapParser.cpp; sourceTree = "<group>"; };
		48AF492715E8CC270083DE52 /* MapParser.h */ = {isa = PBXFileReference; fileEncoding = 4; lastKnownFileType = sourcecode.c.h; path = MapParser.h; sourceTree = "<group>"; };
		48AF492915E8F0B20083DE52 /* ProgressIndicator.h */ = {isa = PBXFileReference; lastKnownFileType = sourcecode.c.h; path = ProgressIndicator.h; sourceTree = "<group>"; };
		48AF61F315F8B7360027C465 /* libfreetype.a */ = {isa = PBXFileReference; lastKnownFileType = archive.ar; name = libfreetype.a; path = Lib/libfreetype.a; sourceTree = "<group>"; };
		48AF61F515F8B7720027C465 /* libbz2.a */ = {isa = PBXFileReference; lastKnownFileType = archive.ar; name = libbz2.a; path = Lib/libbz2.a; sourceTree = "<group>"; };
		48AF61F715F91B610027C465 /* CommandIds.h */ = {isa = PBXFileReference; lastKnownFileType = sourcecode.c.h; path = CommandIds.h; sourceTree = "<group>"; };
		48B059A61615EF3800E6B0AD /* EntityPropertyCommand.cpp */ = {isa = PBXFileReference; fileEncoding = 4; lastKnownFileType = sourcecode.cpp.cpp; path = EntityPropertyCommand.cpp; sourceTree = "<group>"; };
		48B059A71615EF3800E6B0AD /* EntityPropertyCommand.h */ = {isa = PBXFileReference; fileEncoding = 4; lastKnownFileType = sourcecode.c.h; path = EntityPropertyCommand.h; sourceTree = "<group>"; };
		48B059AF16162FF100E6B0AD /* SpinControl.h */ = {isa = PBXFileReference; fileEncoding = 4; lastKnownFileType = sourcecode.c.h; path = SpinControl.h; sourceTree = "<group>"; };
		48B059C1161785D300E6B0AD /* TextureRenderer.cpp */ = {isa = PBXFileReference; fileEncoding = 4; lastKnownFileType = sourcecode.cpp.cpp; path = TextureRenderer.cpp; sourceTree = "<group>"; };
		48B059C2161785D300E6B0AD /* TextureRenderer.h */ = {isa = PBXFileReference; fileEncoding = 4; lastKnownFileType = sourcecode.c.h; path = TextureRenderer.h; sourceTree = "<group>"; };
		48B059C51617866100E6B0AD /* Palette.cpp */ = {isa = PBXFileReference; fileEncoding = 4; lastKnownFileType = sourcecode.cpp.cpp; path = Palette.cpp; sourceTree = "<group>"; };
		48B059C61617866100E6B0AD /* Palette.h */ = {isa = PBXFileReference; fileEncoding = 4; lastKnownFileType = sourcecode.c.h; path = Palette.h; sourceTree = "<group>"; };
		48B059C81617886800E6B0AD /* TextureRendererManager.cpp */ = {isa = PBXFileReference; fileEncoding = 4; lastKnownFileType = sourcecode.cpp.cpp; path = TextureRendererManager.cpp; sourceTree = "<group>"; };
		48B059CB16178CBC00E6B0AD /* TextureRendererManager.h */ = {isa = PBXFileReference; lastKnownFileType = sourcecode.c.h; path = TextureRendererManager.h; sourceTree = "<group>"; };
		48B059CC161799FC00E6B0AD /* SharedResources.cpp */ = {isa = PBXFileReference; fileEncoding = 4; lastKnownFileType = sourcecode.cpp.cpp; path = SharedResources.cpp; sourceTree = "<group>"; };
		48B059CD161799FC00E6B0AD /* SharedResources.h */ = {isa = PBXFileReference; fileEncoding = 4; lastKnownFileType = sourcecode.c.h; path = SharedResources.h; sourceTree = "<group>"; };
		48B059CF16179BCA00E6B0AD /* TextureRendererTypes.h */ = {isa = PBXFileReference; lastKnownFileType = sourcecode.c.h; path = TextureRendererTypes.h; sourceTree = "<group>"; };
		48B059D01618859A00E6B0AD /* Texture.cpp */ = {isa = PBXFileReference; fileEncoding = 4; lastKnownFileType = sourcecode.cpp.cpp; path = Texture.cpp; sourceTree = "<group>"; };
		48B059D216189A7500E6B0AD /* EntityBrowserCanvas.cpp */ = {isa = PBXFileReference; fileEncoding = 4; lastKnownFileType = sourcecode.cpp.cpp; path = EntityBrowserCanvas.cpp; sourceTree = "<group>"; };
		48B059D316189A7600E6B0AD /* EntityBrowserCanvas.h */ = {isa = PBXFileReference; fileEncoding = 4; lastKnownFileType = sourcecode.c.h; path = EntityBrowserCanvas.h; sourceTree = "<group>"; };
		48B059D51618AB2400E6B0AD /* EntityBrowser.cpp */ = {isa = PBXFileReference; fileEncoding = 4; lastKnownFileType = sourcecode.cpp.cpp; path = EntityBrowser.cpp; sourceTree = "<group>"; };
		48B059D61618AB2400E6B0AD /* EntityBrowser.h */ = {isa = PBXFileReference; fileEncoding = 4; lastKnownFileType = sourcecode.c.h; path = EntityBrowser.h; sourceTree = "<group>"; };
		48B64C3A16CA403B00ECA6C5 /* PathDialog.cpp */ = {isa = PBXFileReference; fileEncoding = 4; lastKnownFileType = sourcecode.cpp.cpp; path = PathDialog.cpp; sourceTree = "<group>"; };
		48B64C3B16CA403B00ECA6C5 /* PathDialog.h */ = {isa = PBXFileReference; fileEncoding = 4; lastKnownFileType = sourcecode.c.h; path = PathDialog.h; sourceTree = "<group>"; };
		48B64C3E16CD301200ECA6C5 /* SnapVerticesCommand.cpp */ = {isa = PBXFileReference; fileEncoding = 4; lastKnownFileType = sourcecode.cpp.cpp; path = SnapVerticesCommand.cpp; sourceTree = "<group>"; };
		48B64C3F16CD301200ECA6C5 /* SnapVerticesCommand.h */ = {isa = PBXFileReference; fileEncoding = 4; lastKnownFileType = sourcecode.c.h; path = SnapVerticesCommand.h; sourceTree = "<group>"; };
		48B64C4116CD406700ECA6C5 /* PointGuideRenderer.cpp */ = {isa = PBXFileReference; fileEncoding = 4; lastKnownFileType = sourcecode.cpp.cpp; path = PointGuideRenderer.cpp; sourceTree = "<group>"; };
		48B64C4216CD406700ECA6C5 /* PointGuideRenderer.h */ = {isa = PBXFileReference; fileEncoding = 4; lastKnownFileType = sourcecode.c.h; path = PointGuideRenderer.h; sourceTree = "<group>"; };
		48B64C5816CEC35000ECA6C5 /* Documentation */ = {isa = PBXFileReference; lastKnownFileType = folder; name = Documentation; path = ../Resources/Help/Documentation; sourceTree = "<group>"; };
		48B64C5A16CFEA0D00ECA6C5 /* AboutDialog.cpp */ = {isa = PBXFileReference; fileEncoding = 4; lastKnownFileType = sourcecode.cpp.cpp; path = AboutDialog.cpp; sourceTree = "<group>"; };
		48B64C5B16CFEA0D00ECA6C5 /* AboutDialog.h */ = {isa = PBXFileReference; fileEncoding = 4; lastKnownFileType = sourcecode.c.h; path = AboutDialog.h; sourceTree = "<group>"; };
		48B75F71160BA512009D4E99 /* TextureBrowser.vertsh */ = {isa = PBXFileReference; explicitFileType = sourcecode.glsl; fileEncoding = 4; path = TextureBrowser.vertsh; sourceTree = "<group>"; };
		48B75F74160BA531009D4E99 /* TextureBrowser.fragsh */ = {isa = PBXFileReference; explicitFileType = sourcecode.glsl; fileEncoding = 4; path = TextureBrowser.fragsh; sourceTree = "<group>"; };
		48B75F77160CF79E009D4E99 /* TextureBrowser.cpp */ = {isa = PBXFileReference; fileEncoding = 4; lastKnownFileType = sourcecode.cpp.cpp; path = TextureBrowser.cpp; sourceTree = "<group>"; };
		48B75F78160CF79E009D4E99 /* TextureBrowser.h */ = {isa = PBXFileReference; fileEncoding = 4; lastKnownFileType = sourcecode.c.h; path = TextureBrowser.h; sourceTree = "<group>"; };
		48B75F7B160DAE61009D4E99 /* CachedPtr.h */ = {isa = PBXFileReference; lastKnownFileType = sourcecode.c.h; path = CachedPtr.h; sourceTree = "<group>"; };
		48BB02BD16870CF300E6E948 /* ResizeBrushesTool.cpp */ = {isa = PBXFileReference; fileEncoding = 4; lastKnownFileType = sourcecode.cpp.cpp; path = ResizeBrushesTool.cpp; sourceTree = "<group>"; };
		48BB02BE16870CF300E6E948 /* ResizeBrushesTool.h */ = {isa = PBXFileReference; fileEncoding = 4; lastKnownFileType = sourcecode.c.h; path = ResizeBrushesTool.h; sourceTree = "<group>"; };
		48BB02C11687AEE300E6E948 /* ResizeBrushesCommand.cpp */ = {isa = PBXFileReference; fileEncoding = 4; lastKnownFileType = sourcecode.cpp.cpp; path = ResizeBrushesCommand.cpp; sourceTree = "<group>"; };
		48BB02C21687AEE300E6E948 /* ResizeBrushesCommand.h */ = {isa = PBXFileReference; fileEncoding = 4; lastKnownFileType = sourcecode.c.h; path = ResizeBrushesCommand.h; sourceTree = "<group>"; };
		48BDA1B11695E08400FF2CC5 /* EntityPropertyGridTable.cpp */ = {isa = PBXFileReference; fileEncoding = 4; lastKnownFileType = sourcecode.cpp.cpp; path = EntityPropertyGridTable.cpp; sourceTree = "<group>"; };
		48BDA1B21695E08400FF2CC5 /* EntityPropertyGridTable.h */ = {isa = PBXFileReference; fileEncoding = 4; lastKnownFileType = sourcecode.c.h; path = EntityPropertyGridTable.h; sourceTree = "<group>"; };
		48BDA1B51696CA5E00FF2CC5 /* EntityProperty.cpp */ = {isa = PBXFileReference; fileEncoding = 4; lastKnownFileType = sourcecode.cpp.cpp; path = EntityProperty.cpp; sourceTree = "<group>"; };
		48BDA1B61696CA5E00FF2CC5 /* EntityProperty.h */ = {isa = PBXFileReference; fileEncoding = 4; lastKnownFileType = sourcecode.c.h; path = EntityProperty.h; sourceTree = "<group>"; };
		48C0FA401608FFD00023F467 /* FaceInspector.cpp */ = {isa = PBXFileReference; fileEncoding = 4; lastKnownFileType = sourcecode.cpp.cpp; path = FaceInspector.cpp; sourceTree = "<group>"; };
		48C0FA411608FFD00023F467 /* FaceInspector.h */ = {isa = PBXFileReference; fileEncoding = 4; lastKnownFileType = sourcecode.c.h; path = FaceInspector.h; sourceTree = "<group>"; };
		48C0FA44160901CB0023F467 /* SingleTextureViewer.cpp */ = {isa = PBXFileReference; fileEncoding = 4; lastKnownFileType = sourcecode.cpp.cpp; path = SingleTextureViewer.cpp; sourceTree = "<group>"; };
		48C0FA45160901CB0023F467 /* SingleTextureViewer.h */ = {isa = PBXFileReference; fileEncoding = 4; lastKnownFileType = sourcecode.c.h; path = SingleTextureViewer.h; sourceTree = "<group>"; };
		48C3CAF2162A8F2D006547EC /* AddObjectsCommand.cpp */ = {isa = PBXFileReference; fileEncoding = 4; lastKnownFileType = sourcecode.cpp.cpp; path = AddObjectsCommand.cpp; sourceTree = "<group>"; };
		48C3CAF3162A8F2D006547EC /* AddObjectsCommand.h */ = {isa = PBXFileReference; fileEncoding = 4; lastKnownFileType = sourcecode.c.h; path = AddObjectsCommand.h; sourceTree = "<group>"; };
		48C4637416B97A76008159DC /* MoveTool.cpp */ = {isa = PBXFileReference; fileEncoding = 4; lastKnownFileType = sourcecode.cpp.cpp; path = MoveTool.cpp; sourceTree = "<group>"; };
		48C4637516B97A76008159DC /* MoveTool.h */ = {isa = PBXFileReference; fileEncoding = 4; lastKnownFileType = sourcecode.c.h; path = MoveTool.h; sourceTree = "<group>"; };
		48C48EB516EE6B38000F6038 /* KeyboardShortcut.cpp */ = {isa = PBXFileReference; fileEncoding = 4; lastKnownFileType = sourcecode.cpp.cpp; path = KeyboardShortcut.cpp; sourceTree = "<group>"; };
		48C48EB716EE6EB8000F6038 /* KeyboardShortcutEditor.cpp */ = {isa = PBXFileReference; fileEncoding = 4; lastKnownFileType = sourcecode.cpp.cpp; path = KeyboardShortcutEditor.cpp; sourceTree = "<group>"; };
		48C48EB816EE6EB8000F6038 /* KeyboardShortcutEditor.h */ = {isa = PBXFileReference; fileEncoding = 4; lastKnownFileType = sourcecode.c.h; path = KeyboardShortcutEditor.h; sourceTree = "<group>"; };
		48C48EBA16EE9967000F6038 /* KeyboardShortcutEvent.cpp */ = {isa = PBXFileReference; fileEncoding = 4; lastKnownFileType = sourcecode.cpp.cpp; path = KeyboardShortcutEvent.cpp; sourceTree = "<group>"; };
		48C48EBB16EE9967000F6038 /* KeyboardShortcutEvent.h */ = {isa = PBXFileReference; fileEncoding = 4; lastKnownFileType = sourcecode.c.h; path = KeyboardShortcutEvent.h; sourceTree = "<group>"; };
		48C48EBD16F13CBB000F6038 /* PreferencePane.h */ = {isa = PBXFileReference; lastKnownFileType = sourcecode.c.h; path = PreferencePane.h; sourceTree = "<group>"; };
		48C8370F167513CD00B658A2 /* PointHandleRenderer.cpp */ = {isa = PBXFileReference; fileEncoding = 4; lastKnownFileType = sourcecode.cpp.cpp; path = PointHandleRenderer.cpp; sourceTree = "<group>"; };
		48C83710167513CD00B658A2 /* PointHandleRenderer.h */ = {isa = PBXFileReference; fileEncoding = 4; lastKnownFileType = sourcecode.c.h; path = PointHandleRenderer.h; sourceTree = "<group>"; };
		48CB0DCB163EEB26001C8E87 /* CircleFigure.cpp */ = {isa = PBXFileReference; fileEncoding = 4; lastKnownFileType = sourcecode.cpp.cpp; path = CircleFigure.cpp; sourceTree = "<group>"; };
		48CB0DCC163EEB26001C8E87 /* CircleFigure.h */ = {isa = PBXFileReference; fileEncoding = 4; lastKnownFileType = sourcecode.c.h; path = CircleFigure.h; sourceTree = "<group>"; };
		48CBFA2416AF24F300E81617 /* ViewInspector.cpp */ = {isa = PBXFileReference; fileEncoding = 4; lastKnownFileType = sourcecode.cpp.cpp; path = ViewInspector.cpp; sourceTree = "<group>"; };
		48CDA82016A424E70050E152 /* MovementIndicator.cpp */ = {isa = PBXFileReference; fileEncoding = 4; lastKnownFileType = sourcecode.cpp.cpp; path = MovementIndicator.cpp; sourceTree = "<group>"; };
		48CDA82116A424E70050E152 /* MovementIndicator.h */ = {isa = PBXFileReference; fileEncoding = 4; lastKnownFileType = sourcecode.c.h; path = MovementIndicator.h; sourceTree = "<group>"; };
		48D1BE9815E2E2930073C030 /* Math.h */ = {isa = PBXFileReference; lastKnownFileType = sourcecode.c.h; path = Math.h; sourceTree = "<group>"; };
		48D1BE9A15E2E35C0073C030 /* Vec3f.h */ = {isa = PBXFileReference; lastKnownFileType = sourcecode.c.h; path = Vec3f.h; sourceTree = "<group>"; };
		48D1BE9B15E2E3B50073C030 /* VecMath.h */ = {isa = PBXFileReference; lastKnownFileType = sourcecode.c.h; path = VecMath.h; sourceTree = "<group>"; };
		48D1BE9C15E2E5550073C030 /* Vec3f.cpp */ = {isa = PBXFileReference; fileEncoding = 4; lastKnownFileType = sourcecode.cpp.cpp; path = Vec3f.cpp; sourceTree = "<group>"; };
		48D1BE9E15E2EC5D0073C030 /* Vec4f.h */ = {isa = PBXFileReference; lastKnownFileType = sourcecode.c.h; path = Vec4f.h; sourceTree = "<group>"; };
		48D1BE9F15E2EDAE0073C030 /* Mat2f.h */ = {isa = PBXFileReference; lastKnownFileType = sourcecode.c.h; path = Mat2f.h; sourceTree = "<group>"; };
		48D1BEA015E2EE920073C030 /* Mat3f.h */ = {isa = PBXFileReference; lastKnownFileType = sourcecode.c.h; path = Mat3f.h; sourceTree = "<group>"; };
		48D1BEA115E2F3200073C030 /* Mat4f.h */ = {isa = PBXFileReference; lastKnownFileType = sourcecode.c.h; path = Mat4f.h; sourceTree = "<group>"; };
		48D1BEA215E2F3BB0073C030 /* Mat4f.cpp */ = {isa = PBXFileReference; fileEncoding = 4; lastKnownFileType = sourcecode.cpp.cpp; path = Mat4f.cpp; sourceTree = "<group>"; };
		48D1BEA415E2F4F80073C030 /* Quat.h */ = {isa = PBXFileReference; lastKnownFileType = sourcecode.c.h; path = Quat.h; sourceTree = "<group>"; };
		48D1BEA515E2F8CC0073C030 /* Ray.h */ = {isa = PBXFileReference; lastKnownFileType = sourcecode.c.h; path = Ray.h; sourceTree = "<group>"; };
		48D1BEA815E2FBAC0073C030 /* Line.h */ = {isa = PBXFileReference; lastKnownFileType = sourcecode.c.h; path = Line.h; sourceTree = "<group>"; };
		48D1BEA915E2FC150073C030 /* BBox.h */ = {isa = PBXFileReference; lastKnownFileType = sourcecode.c.h; path = BBox.h; sourceTree = "<group>"; };
		48D1BEAA15E2FF860073C030 /* Plane.h */ = {isa = PBXFileReference; lastKnownFileType = sourcecode.c.h; path = Plane.h; sourceTree = "<group>"; };
		48D1BEAB15E305FA0073C030 /* CoordinatePlane.h */ = {isa = PBXFileReference; lastKnownFileType = sourcecode.c.h; path = CoordinatePlane.h; sourceTree = "<group>"; };
		48D1BEAC15E3AC060073C030 /* EditorView.cpp */ = {isa = PBXFileReference; fileEncoding = 4; lastKnownFileType = sourcecode.cpp.cpp; path = EditorView.cpp; sourceTree = "<group>"; };
		48D1BEAD15E3AC060073C030 /* EditorView.h */ = {isa = PBXFileReference; fileEncoding = 4; lastKnownFileType = sourcecode.c.h; path = EditorView.h; sourceTree = "<group>"; };
		48D1BEB215E4237A0073C030 /* EditorFrame.cpp */ = {isa = PBXFileReference; fileEncoding = 4; lastKnownFileType = sourcecode.cpp.cpp; path = EditorFrame.cpp; sourceTree = "<group>"; };
		48D1BEB315E4237B0073C030 /* EditorFrame.h */ = {isa = PBXFileReference; fileEncoding = 4; lastKnownFileType = sourcecode.c.h; path = EditorFrame.h; sourceTree = "<group>"; };
		48D1BEB515E423F60073C030 /* TrenchBroomApp.cpp */ = {isa = PBXFileReference; fileEncoding = 4; lastKnownFileType = sourcecode.cpp.cpp; path = TrenchBroomApp.cpp; sourceTree = "<group>"; };
		48D1BEB615E423F60073C030 /* TrenchBroomApp.h */ = {isa = PBXFileReference; fileEncoding = 4; lastKnownFileType = sourcecode.c.h; path = TrenchBroomApp.h; sourceTree = "<group>"; };
		48D417D2160B39A5003AECBB /* CellLayout.h */ = {isa = PBXFileReference; lastKnownFileType = sourcecode.c.h; path = CellLayout.h; sourceTree = "<group>"; };
		48D417D4160B39CD003AECBB /* CellLayoutGLCanvas.h */ = {isa = PBXFileReference; lastKnownFileType = sourcecode.c.h; path = CellLayoutGLCanvas.h; sourceTree = "<group>"; };
		48D417D5160B3A3C003AECBB /* TextureBrowserCanvas.cpp */ = {isa = PBXFileReference; fileEncoding = 4; lastKnownFileType = sourcecode.cpp.cpp; path = TextureBrowserCanvas.cpp; sourceTree = "<group>"; };
		48D417D6160B3A3C003AECBB /* TextureBrowserCanvas.h */ = {isa = PBXFileReference; fileEncoding = 4; lastKnownFileType = sourcecode.c.h; path = TextureBrowserCanvas.h; sourceTree = "<group>"; };
		48D590A216807D5E00860B86 /* VertexHandleManager.cpp */ = {isa = PBXFileReference; fileEncoding = 4; lastKnownFileType = sourcecode.cpp.cpp; path = VertexHandleManager.cpp; sourceTree = "<group>"; };
		48D590A316807D5E00860B86 /* VertexHandleManager.h */ = {isa = PBXFileReference; fileEncoding = 4; lastKnownFileType = sourcecode.c.h; path = VertexHandleManager.h; sourceTree = "<group>"; };
		48D937ED16C27B0C005A4684 /* MapPropertiesDialog.cpp */ = {isa = PBXFileReference; fileEncoding = 4; lastKnownFileType = sourcecode.cpp.cpp; path = MapPropertiesDialog.cpp; sourceTree = "<group>"; };
		48D937EE16C27B0C005A4684 /* MapPropertiesDialog.h */ = {isa = PBXFileReference; fileEncoding = 4; lastKnownFileType = sourcecode.c.h; path = MapPropertiesDialog.h; sourceTree = "<group>"; };
		48D937F016C2ABFE005A4684 /* Add.png */ = {isa = PBXFileReference; lastKnownFileType = image.png; name = Add.png; path = ../Resources/Graphics/Add.png; sourceTree = "<group>"; };
		48D937F116C2ABFE005A4684 /* Down.png */ = {isa = PBXFileReference; lastKnownFileType = image.png; name = Down.png; path = ../Resources/Graphics/Down.png; sourceTree = "<group>"; };
		48D937F216C2ABFE005A4684 /* Path.png */ = {isa = PBXFileReference; lastKnownFileType = image.png; name = Path.png; path = ../Resources/Graphics/Path.png; sourceTree = "<group>"; };
		48D937F316C2ABFE005A4684 /* Remove.png */ = {isa = PBXFileReference; lastKnownFileType = image.png; name = Remove.png; path = ../Resources/Graphics/Remove.png; sourceTree = "<group>"; };
		48D937F416C2ABFE005A4684 /* Up.png */ = {isa = PBXFileReference; lastKnownFileType = image.png; name = Up.png; path = ../Resources/Graphics/Up.png; sourceTree = "<group>"; };
		48DFD4B416061AAE00E554E1 /* glew.c */ = {isa = PBXFileReference; fileEncoding = 4; lastKnownFileType = sourcecode.c.c; name = glew.c; path = ../Source/GL/glew.c; sourceTree = "<group>"; };
		48DFD4B516061AAE00E554E1 /* glew.h */ = {isa = PBXFileReference; fileEncoding = 4; lastKnownFileType = sourcecode.c.h; name = glew.h; path = ../Source/GL/glew.h; sourceTree = "<group>"; };
		48DFD4B616061AAE00E554E1 /* glxew.h */ = {isa = PBXFileReference; fileEncoding = 4; lastKnownFileType = sourcecode.c.h; name = glxew.h; path = ../Source/GL/glxew.h; sourceTree = "<group>"; };
		48DFD4B716061AAE00E554E1 /* wglew.h */ = {isa = PBXFileReference; fileEncoding = 4; lastKnownFileType = sourcecode.c.h; name = wglew.h; path = ../Source/GL/wglew.h; sourceTree = "<group>"; };
		48DFD4BA1606308E00E554E1 /* MacCapabilities.cpp */ = {isa = PBXFileReference; fileEncoding = 4; lastKnownFileType = sourcecode.cpp.cpp; path = MacCapabilities.cpp; sourceTree = "<group>"; };
		48DFD4BD160656F500E554E1 /* Capabilities.h */ = {isa = PBXFileReference; lastKnownFileType = sourcecode.c.h; name = Capabilities.h; path = ../Source/GL/Capabilities.h; sourceTree = "<group>"; };
		48E1A516161390AD006BB6C4 /* TextureCollectionCommand.cpp */ = {isa = PBXFileReference; fileEncoding = 4; lastKnownFileType = sourcecode.cpp.cpp; path = TextureCollectionCommand.cpp; sourceTree = "<group>"; };
		48E1A517161390AD006BB6C4 /* TextureCollectionCommand.h */ = {isa = PBXFileReference; fileEncoding = 4; lastKnownFileType = sourcecode.c.h; path = TextureCollectionCommand.h; sourceTree = "<group>"; };
		48E2EC9815FCD22B00B8D476 /* VertexArray.h */ = {isa = PBXFileReference; fileEncoding = 4; lastKnownFileType = sourcecode.c.h; path = VertexArray.h; sourceTree = "<group>"; };
		48E2ECBB15FF8FDF00B8D476 /* Grid.cpp */ = {isa = PBXFileReference; fileEncoding = 4; lastKnownFileType = sourcecode.cpp.cpp; path = Grid.cpp; sourceTree = "<group>"; };
		48E2ECBC15FF8FDF00B8D476 /* Grid.h */ = {isa = PBXFileReference; fileEncoding = 4; lastKnownFileType = sourcecode.c.h; path = Grid.h; sourceTree = "<group>"; };
		48E2ECBE15FFC14400B8D476 /* Face.vertsh */ = {isa = PBXFileReference; explicitFileType = sourcecode.glsl; fileEncoding = 4; path = Face.vertsh; sourceTree = "<group>"; };
		48E2ECC515FFC31600B8D476 /* Face.fragsh */ = {isa = PBXFileReference; explicitFileType = sourcecode.glsl; fileEncoding = 4; path = Face.fragsh; sourceTree = "<group>"; };
		48E2ECCF15FFDD0D00B8D476 /* TexturedPolygonSorter.h */ = {isa = PBXFileReference; lastKnownFileType = sourcecode.c.h; path = TexturedPolygonSorter.h; sourceTree = "<group>"; };
		48E2ECD015FFE48F00B8D476 /* TextureVertexArray.h */ = {isa = PBXFileReference; lastKnownFileType = sourcecode.c.h; path = TextureVertexArray.h; sourceTree = "<group>"; };
		48E2ECD116007A4400B8D476 /* EntityModel.vertsh */ = {isa = PBXFileReference; explicitFileType = sourcecode.glsl; fileEncoding = 4; path = EntityModel.vertsh; sourceTree = "<group>"; };
		48E2ECD316007A7400B8D476 /* EntityModel.fragsh */ = {isa = PBXFileReference; explicitFileType = sourcecode.glsl; fileEncoding = 4; path = EntityModel.fragsh; sourceTree = "<group>"; };
		48E2ECD516008E3300B8D476 /* Text.vertsh */ = {isa = PBXFileReference; explicitFileType = sourcecode.glsl; fileEncoding = 4; path = Text.vertsh; sourceTree = "<group>"; };
		48E2ECD716008E5500B8D476 /* Text.fragsh */ = {isa = PBXFileReference; explicitFileType = sourcecode.glsl; fileEncoding = 4; path = Text.fragsh; sourceTree = "<group>"; };
		48E2ECD91600B50B00B8D476 /* TextBackground.vertsh */ = {isa = PBXFileReference; explicitFileType = sourcecode.glsl; fileEncoding = 4; path = TextBackground.vertsh; sourceTree = "<group>"; };
		48E2ECDB1600B52000B8D476 /* TextBackground.fragsh */ = {isa = PBXFileReference; explicitFileType = sourcecode.glsl; fileEncoding = 4; path = TextBackground.fragsh; sourceTree = "<group>"; };
		48E2ED16160102E400B8D476 /* ViewInspector.h */ = {isa = PBXFileReference; fileEncoding = 4; lastKnownFileType = sourcecode.c.h; path = ViewInspector.h; sourceTree = "<group>"; };
		48E2ED181601184F00B8D476 /* LayoutConstants.h */ = {isa = PBXFileReference; lastKnownFileType = sourcecode.c.h; path = LayoutConstants.h; sourceTree = "<group>"; };
		48EA119F15FA67F700391885 /* ApplyMatrix.h */ = {isa = PBXFileReference; lastKnownFileType = sourcecode.c.h; path = ApplyMatrix.h; sourceTree = "<group>"; };
		48EA11A415FA71F700391885 /* Transformation.h */ = {isa = PBXFileReference; lastKnownFileType = sourcecode.c.h; path = Transformation.h; sourceTree = "<group>"; };
		48EE7A14164FF0A3003F5BBE /* Input.h */ = {isa = PBXFileReference; fileEncoding = 4; lastKnownFileType = sourcecode.c.h; path = Input.h; sourceTree = "<group>"; };
		48EE7A1516500F18003F5BBE /* SelectionTool.cpp */ = {isa = PBXFileReference; fileEncoding = 4; lastKnownFileType = sourcecode.cpp.cpp; path = SelectionTool.cpp; sourceTree = "<group>"; };
		48EE7A1616500F18003F5BBE /* SelectionTool.h */ = {isa = PBXFileReference; fileEncoding = 4; lastKnownFileType = sourcecode.c.h; path = SelectionTool.h; sourceTree = "<group>"; };
		48EE7A1816502B98003F5BBE /* MoveObjectsTool.cpp */ = {isa = PBXFileReference; fileEncoding = 4; lastKnownFileType = sourcecode.cpp.cpp; path = MoveObjectsTool.cpp; sourceTree = "<group>"; };
		48EE7A1916502B98003F5BBE /* MoveObjectsTool.h */ = {isa = PBXFileReference; fileEncoding = 4; lastKnownFileType = sourcecode.c.h; path = MoveObjectsTool.h; sourceTree = "<group>"; };
		48EE7A1C16503AE9003F5BBE /* ObjectsHandle.h */ = {isa = PBXFileReference; fileEncoding = 4; lastKnownFileType = sourcecode.c.h; path = ObjectsHandle.h; sourceTree = "<group>"; };
		48F0B7C115FCB4CF0089B0B5 /* Shader.cpp */ = {isa = PBXFileReference; fileEncoding = 4; lastKnownFileType = sourcecode.cpp.cpp; path = Shader.cpp; sourceTree = "<group>"; };
		48F0B7C215FCB4CF0089B0B5 /* Shader.h */ = {isa = PBXFileReference; fileEncoding = 4; lastKnownFileType = sourcecode.c.h; path = Shader.h; sourceTree = "<group>"; };
		48F1FBA61652ACB100C79278 /* CreateBrushTool.cpp */ = {isa = PBXFileReference; fileEncoding = 4; lastKnownFileType = sourcecode.cpp.cpp; path = CreateBrushTool.cpp; sourceTree = "<group>"; };
		48F1FBA71652ACB100C79278 /* CreateBrushTool.h */ = {isa = PBXFileReference; fileEncoding = 4; lastKnownFileType = sourcecode.c.h; path = CreateBrushTool.h; sourceTree = "<group>"; };
		48F1FBAA1652BE8B00C79278 /* FaceRenderer.cpp */ = {isa = PBXFileReference; fileEncoding = 4; lastKnownFileType = sourcecode.cpp.cpp; path = FaceRenderer.cpp; sourceTree = "<group>"; };
		48F1FBAB1652BE8B00C79278 /* FaceRenderer.h */ = {isa = PBXFileReference; fileEncoding = 4; lastKnownFileType = sourcecode.c.h; path = FaceRenderer.h; sourceTree = "<group>"; };
		48FBD13C16258DE70059953D /* Figure.h */ = {isa = PBXFileReference; lastKnownFileType = sourcecode.c.h; path = Figure.h; sourceTree = "<group>"; };
		48FBD13F16259AD70059953D /* EntityFigure.cpp */ = {isa = PBXFileReference; fileEncoding = 4; lastKnownFileType = sourcecode.cpp.cpp; path = EntityFigure.cpp; sourceTree = "<group>"; };
		48FBD14016259AD70059953D /* EntityFigure.h */ = {isa = PBXFileReference; fileEncoding = 4; lastKnownFileType = sourcecode.c.h; path = EntityFigure.h; sourceTree = "<group>"; };
		48FBD145162601900059953D /* CommandProcessor.cpp */ = {isa = PBXFileReference; fileEncoding = 4; lastKnownFileType = sourcecode.cpp.cpp; path = CommandProcessor.cpp; sourceTree = "<group>"; };
		48FBD146162601900059953D /* CommandProcessor.h */ = {isa = PBXFileReference; fileEncoding = 4; lastKnownFileType = sourcecode.c.h; path = CommandProcessor.h; sourceTree = "<group>"; };
		48FBD14C1626AD5B0059953D /* RemoveObjectsCommand.cpp */ = {isa = PBXFileReference; fileEncoding = 4; lastKnownFileType = sourcecode.cpp.cpp; path = RemoveObjectsCommand.cpp; sourceTree = "<group>"; };
		48FBD14D1626AD5B0059953D /* RemoveObjectsCommand.h */ = {isa = PBXFileReference; fileEncoding = 4; lastKnownFileType = sourcecode.c.h; path = RemoveObjectsCommand.h; sourceTree = "<group>"; };
		48FBD14F16287C5A0059953D /* MapWriter.cpp */ = {isa = PBXFileReference; fileEncoding = 4; lastKnownFileType = sourcecode.cpp.cpp; path = MapWriter.cpp; sourceTree = "<group>"; };
		48FBD15016287C5A0059953D /* MapWriter.h */ = {isa = PBXFileReference; fileEncoding = 4; lastKnownFileType = sourcecode.c.h; path = MapWriter.h; sourceTree = "<group>"; };
/* End PBXFileReference section */

/* Begin PBXFrameworksBuildPhase section */
		484763CE15E2BC5000095BC0 /* Frameworks */ = {
			isa = PBXFrameworksBuildPhase;
			buildActionMask = 2147483647;
			files = (
				48688C9616E355CE0080F70F /* Foundation.framework in Frameworks */,
				48AF61F615F8B7720027C465 /* libbz2.a in Frameworks */,
				48AF61F415F8B7360027C465 /* libfreetype.a in Frameworks */,
			);
			runOnlyForDeploymentPostprocessing = 0;
		};
/* End PBXFrameworksBuildPhase section */

/* Begin PBXGroup section */
		4810277B15E56F9B00250C9C /* IO */ = {
			isa = PBXGroup;
			children = (
				48009AF315F7FA8B001A9993 /* AbstractFileManager.cpp */,
				48009AF415F7FA8B001A9993 /* AbstractFileManager.h */,
				4810526816E748AC00015AF5 /* ByteBuffer.h */,
				481CC98D16DD562300537742 /* ClassInfo.h */,
				481CC98E16DD568F00537742 /* ClassInfo.cpp */,
				4830050716E91B8300C05645 /* CreateBrushFromFacesStrategy.h */,
				4830050816E91B8300C05645 /* CreateBrushFromGeometryStrategy.h */,
				4810277D15E56F9B00250C9C /* DefParser.cpp */,
				4810277E15E56F9B00250C9C /* DefParser.h */,
				4814447616DBA0DE0060150A /* FgdParser.cpp */,
				4814447716DBA0DE0060150A /* FgdParser.h */,
				48819C4015EC0D9300BEA604 /* FileManager.h */,
				4835D20516419FC400B01BD8 /* IOException.h */,
				488C7A9A16E2628900718B0E /* IOTypes.h */,
				48297ED71683091C00E6A288 /* IOUtils.h */,
				48AF492615E8CC270083DE52 /* MapParser.cpp */,
				48AF492715E8CC270083DE52 /* MapParser.h */,
				48FBD14F16287C5A0059953D /* MapWriter.cpp */,
				48FBD15016287C5A0059953D /* MapWriter.h */,
				4850D26715F4A01C005B162D /* Pak.cpp */,
				4850D26815F4A01C005B162D /* Pak.h */,
				4810278215E5954A00250C9C /* ParserException.h */,
				4810277C15E56F9B00250C9C /* StreamTokenizer.h */,
				48312B3A15EB814700607868 /* Wad.cpp */,
				48312B3B15EB814700607868 /* Wad.h */,
			);
			name = IO;
			path = ../Source/IO;
			sourceTree = "<group>";
		};
		48312B2F15EB800600607868 /* Renderer */ = {
			isa = PBXGroup;
			children = (
				48FBD13E16258DF00059953D /* Figure */,
				48EA11A515FA7CAD00391885 /* Shader */,
				4850D28115F52CBE005B162D /* Text */,
				481CDAE01603CC8C003E2EE9 /* AttributeArray.h */,
				4850D27B15F4CA61005B162D /* AliasModelRenderer.cpp */,
				4850D27C15F4CA61005B162D /* AliasModelRenderer.h */,
				48EA119F15FA67F700391885 /* ApplyMatrix.h */,
				487567AD169E1605008F316F /* BoxGuideRenderer.cpp */,
				487567AE169E1605008F316F /* BoxGuideRenderer.h */,
				487567B416A180FD008F316F /* BoxInfoRenderer.cpp */,
				487567B516A180FE008F316F /* BoxInfoRenderer.h */,
				4850D27D15F4CA62005B162D /* BspModelRenderer.cpp */,
				4850D27E15F4CA62005B162D /* BspModelRenderer.h */,
				48819C3615EBE92800BEA604 /* Camera.cpp */,
				48819C3715EBE92800BEA604 /* Camera.h */,
				484CEC47165396A9000913D0 /* EdgeRenderer.cpp */,
				484CEC48165396A9000913D0 /* EdgeRenderer.h */,
				4850D2B215F776A8005B162D /* EntityClassnameAnchor.h */,
				4850D2B315F776A8005B162D /* EntityClassnameFilter.h */,
				487567B016A09BF5008F316F /* EntityDecorator.h */,
				4850D27515F4C9C2005B162D /* EntityModelRenderer.cpp */,
				4850D27615F4C9C2005B162D /* EntityModelRenderer.h */,
				4850D27715F4C9C2005B162D /* EntityModelRendererManager.cpp */,
				4850D27815F4C9C2005B162D /* EntityModelRendererManager.h */,
				481E566D1624451300B403F3 /* EntityRenderer.cpp */,
				481E566E1624451300B403F3 /* EntityRenderer.h */,
				487567B116A09D55008F316F /* EntityRotationDecorator.cpp */,
				487567B216A09D56008F316F /* EntityRotationDecorator.h */,
				48F1FBAA1652BE8B00C79278 /* FaceRenderer.cpp */,
				48F1FBAB1652BE8B00C79278 /* FaceRenderer.h */,
				48820108167F244300C2C799 /* FaceVertex.h */,
				481CDAE11603CF4B003E2EE9 /* IndexedVertexArray.h */,
				480ED74D1662C4A200857A21 /* InstancedVertexArray.h */,
				482C644A16BAFFD8009C75CB /* LinesRenderer.cpp */,
				482C644B16BAFFD9009C75CB /* LinesRenderer.h */,
				48C8370F167513CD00B658A2 /* PointHandleRenderer.cpp */,
				48C83710167513CD00B658A2 /* PointHandleRenderer.h */,
				48312B3315EB805E00607868 /* MapRenderer.cpp */,
				48312B3415EB805E00607868 /* MapRenderer.h */,
				48CDA82016A424E70050E152 /* MovementIndicator.cpp */,
				48CDA82116A424E70050E152 /* MovementIndicator.h */,
				488457CE161C839A002ADDAE /* OffscreenRenderer.cpp */,
				488457CF161C839A002ADDAE /* OffscreenRenderer.h */,
				48B059C51617866100E6B0AD /* Palette.cpp */,
				48B059C61617866100E6B0AD /* Palette.h */,
				48B64C4116CD406700ECA6C5 /* PointGuideRenderer.cpp */,
				48B64C4216CD406700ECA6C5 /* PointGuideRenderer.h */,
				48312B4115EB9EA900607868 /* RenderContext.h */,
				48312B4A15EBC35800607868 /* RenderUtils.h */,
				48B059CC161799FC00E6B0AD /* SharedResources.cpp */,
				48B059CD161799FC00E6B0AD /* SharedResources.h */,
				48E2ECCF15FFDD0D00B8D476 /* TexturedPolygonSorter.h */,
				48B059C1161785D300E6B0AD /* TextureRenderer.cpp */,
				48B059C2161785D300E6B0AD /* TextureRenderer.h */,
				48B059CF16179BCA00E6B0AD /* TextureRendererTypes.h */,
				48B059C81617886800E6B0AD /* TextureRendererManager.cpp */,
				48B059CB16178CBC00E6B0AD /* TextureRendererManager.h */,
				48E2ECD015FFE48F00B8D476 /* TextureVertexArray.h */,
				48EA11A415FA71F700391885 /* Transformation.h */,
				48E2EC9815FCD22B00B8D476 /* VertexArray.h */,
				48312B3015EB800600607868 /* Vbo.cpp */,
				48312B3115EB800600607868 /* Vbo.h */,
			);
			name = Renderer;
			path = ../Source/Renderer;
			sourceTree = "<group>";
		};
		484763C615E2BC5000095BC0 = {
			isa = PBXGroup;
			children = (
				4830050F16EA7E8100C05645 /* GeneralPreferences.png */,
				4830051016EA7E8100C05645 /* KeyboardPreferences.png */,
				483E203B16DCB33B00B087BB /* Defs */,
				48B64C5816CEC35000ECA6C5 /* Documentation */,
				48A6E45E16D3EB2000CC328C /* Icon.png */,
				48D937F016C2ABFE005A4684 /* Add.png */,
				48D937F116C2ABFE005A4684 /* Down.png */,
				48D937F216C2ABFE005A4684 /* Path.png */,
				48D937F316C2ABFE005A4684 /* Remove.png */,
				48D937F416C2ABFE005A4684 /* Up.png */,
				48AF61F515F8B7720027C465 /* libbz2.a */,
				48AF61F315F8B7360027C465 /* libfreetype.a */,
				48312B2715EABBD600607868 /* Icon.icns */,
				48AB57F615ECFB8600321C47 /* Controller */,
				48DFD4B316061A9C00E554E1 /* GL */,
				4810277B15E56F9B00250C9C /* IO */,
				4847640715E2DECB00095BC0 /* Model */,
				48312B2F15EB800600607868 /* Renderer */,
				4847641215E2E0C200095BC0 /* Utility */,
				4847640815E2DECB00095BC0 /* View */,
				484763DB15E2BC5000095BC0 /* Mac */,
				484763D415E2BC5000095BC0 /* Frameworks */,
				484763D215E2BC5000095BC0 /* Products */,
			);
			sourceTree = "<group>";
		};
		484763D215E2BC5000095BC0 /* Products */ = {
			isa = PBXGroup;
			children = (
				484763D115E2BC5000095BC0 /* TrenchBroom.app */,
			);
			name = Products;
			sourceTree = "<group>";
		};
		484763D415E2BC5000095BC0 /* Frameworks */ = {
			isa = PBXGroup;
			children = (
				484763D515E2BC5000095BC0 /* Cocoa.framework */,
				484763D715E2BC5000095BC0 /* Other Frameworks */,
			);
			name = Frameworks;
			sourceTree = "<group>";
		};
		484763D715E2BC5000095BC0 /* Other Frameworks */ = {
			isa = PBXGroup;
			children = (
				484763D815E2BC5000095BC0 /* AppKit.framework */,
				484763D915E2BC5000095BC0 /* CoreData.framework */,
				484763DA15E2BC5000095BC0 /* Foundation.framework */,
			);
			name = "Other Frameworks";
			sourceTree = "<group>";
		};
		484763DB15E2BC5000095BC0 /* Mac */ = {
			isa = PBXGroup;
			children = (
				484763DC15E2BC5000095BC0 /* Supporting Files */,
				48DFD4BA1606308E00E554E1 /* MacCapabilities.cpp */,
				4875679B1697922D008F316F /* MacDropSource.cpp */,
				4875679C1697922D008F316F /* MacDropSource.h */,
				48819C3D15EC0CE700BEA604 /* MacFileManager.cpp */,
				48819C3E15EC0CE700BEA604 /* MacFileManager.h */,
				4842AF7216220D7A0042AD66 /* MacScreenDC.mm */,
				4842AF7316220D7A0042AD66 /* MacScreenDC.h */,
				48688C9316E354EC0080F70F /* NSLog.mm */,
				48688C9416E354EC0080F70F /* NSLog.h */,
				48D1BEB515E423F60073C030 /* TrenchBroomApp.cpp */,
				48D1BEB615E423F60073C030 /* TrenchBroomApp.h */,
				487C5AEF16D808D0007B4945 /* Version.h */,
			);
			name = Mac;
			path = TrenchBroom;
			sourceTree = "<group>";
		};
		484763DC15E2BC5000095BC0 /* Supporting Files */ = {
			isa = PBXGroup;
			children = (
				48819C4515EC108400BEA604 /* QuakePalette.lmp */,
				484763DD15E2BC5000095BC0 /* TrenchBroom-Info.plist */,
				484763DE15E2BC5000095BC0 /* InfoPlist.strings */,
				484763E315E2BC5000095BC0 /* TrenchBroom-Prefix.pch */,
			);
			name = "Supporting Files";
			sourceTree = "<group>";
		};
		4847640715E2DECB00095BC0 /* Model */ = {
			isa = PBXGroup;
			children = (
				4850D26B15F4AD3D005B162D /* Alias.cpp */,
				4850D26C15F4AD3E005B162D /* Alias.h */,
				4850D26D15F4AD3E005B162D /* AliasNormals.h */,
				4850D27215F4BEFC005B162D /* Bsp.cpp */,
				4850D27315F4BEFC005B162D /* Bsp.h */,
				4810278915E67A7300250C9C /* Brush.cpp */,
				4810278A15E67A7300250C9C /* Brush.h */,
				48AF491D15E77BF90083DE52 /* BrushGeometry.cpp */,
				48AF491E15E77BF90083DE52 /* BrushGeometry.h */,
				48AF492115E782E90083DE52 /* BrushGeometryTypes.h */,
				48736D5C16E75B8700E4932C /* BrushGeometrySerializer.h */,
				481028A315E75C3400250C9C /* BrushTypes.h */,
				481028A615E7778200250C9C /* EditState.h */,
				4850D24E15F389B5005B162D /* EditStateManager.cpp */,
				4850D24F15F389B5005B162D /* EditStateManager.h */,
				4847640C15E2E03000095BC0 /* Entity.cpp */,
				4847640D15E2E03000095BC0 /* Entity.h */,
				4810276D15E53DD300250C9C /* EntityDefinition.cpp */,
				4810276E15E53DD300250C9C /* EntityDefinition.h */,
				4810277115E54A3000250C9C /* EntityDefinitionManager.cpp */,
				4810277215E54A3000250C9C /* EntityDefinitionManager.h */,
				481028A515E75CD000250C9C /* EntityDefinitionTypes.h */,
				48BDA1B51696CA5E00FF2CC5 /* EntityProperty.cpp */,
				48BDA1B61696CA5E00FF2CC5 /* EntityProperty.h */,
				481028A415E75C6000250C9C /* EntityTypes.h */,
				4810289E15E68E5300250C9C /* Face.cpp */,
				4810289F15E68E5300250C9C /* Face.h */,
				481028A215E75BD900250C9C /* FaceTypes.h */,
				48312B4715EBB20000607868 /* Filter.h */,
				481028A715E77A8D00250C9C /* Map.cpp */,
				481028A815E77A8D00250C9C /* Map.h */,
				4847640915E2DEE100095BC0 /* MapDocument.cpp */,
				4847640A15E2DEE100095BC0 /* MapDocument.h */,
				48AF492215E784590083DE52 /* MapExceptions.h */,
				4847641015E2E06900095BC0 /* MapObject.h */,
				4850D24915F36172005B162D /* MapObjectTypes.h */,
				4850D24715F360BF005B162D /* Octree.cpp */,
				4850D24815F360BF005B162D /* Octree.h */,
				4850D24B15F364A1005B162D /* Picker.cpp */,
				4850D24C15F364A1005B162D /* Picker.h */,
				486AFAC216B33ABE0097657D /* PointFile.cpp */,
				486AFAC316B33ABE0097657D /* PointFile.h */,
				4810278615E621FA00250C9C /* PropertyDefinition.h */,
				48B059D01618859A00E6B0AD /* Texture.cpp */,
				48AF492415E8265A0083DE52 /* Texture.h */,
				48312B3615EB80C000607868 /* TextureManager.cpp */,
				48312B3715EB80C000607868 /* TextureManager.h */,
				48312B3915EB80F500607868 /* TextureTypes.h */,
			);
			name = Model;
			path = ../Source/Model;
			sourceTree = "<group>";
		};
		4847640815E2DECB00095BC0 /* View */ = {
			isa = PBXGroup;
			children = (
				485B70E416AF23EA002E95B6 /* PropertyEditor */,
				48B64C5A16CFEA0D00ECA6C5 /* AboutDialog.cpp */,
				48B64C5B16CFEA0D00ECA6C5 /* AboutDialog.h */,
				4887937415EF56C10044D66A /* AbstractApp.cpp */,
				4887937515EF56C10044D66A /* AbstractApp.h */,
				4848BBE916E5084100866FE7 /* Animation.cpp */,
				4848BBEA16E5084200866FE7 /* Animation.h */,
				4848BBEC16E5166D00866FE7 /* CameraAnimation.cpp */,
				4848BBED16E5166D00866FE7 /* CameraAnimation.h */,
				48D417D2160B39A5003AECBB /* CellLayout.h */,
				48D417D4160B39CD003AECBB /* CellLayoutGLCanvas.h */,
				48AF61F715F91B610027C465 /* CommandIds.h */,
				481CDADD1603BAF2003E2EE9 /* DocumentViewHolder.h */,
				4842AF64162175300042AD66 /* DragAndDrop.h */,
				4875679A16978ED3008F316F /* DragImage.h */,
				48D1BEB215E4237A0073C030 /* EditorFrame.cpp */,
				48D1BEB315E4237B0073C030 /* EditorFrame.h */,
				48D1BEAC15E3AC060073C030 /* EditorView.cpp */,
				48D1BEAD15E3AC060073C030 /* EditorView.h */,
				48B059D51618AB2400E6B0AD /* EntityBrowser.cpp */,
				48B059D61618AB2400E6B0AD /* EntityBrowser.h */,
				48B059D216189A7500E6B0AD /* EntityBrowserCanvas.cpp */,
				48B059D316189A7600E6B0AD /* EntityBrowserCanvas.h */,
				4817C7F216123E0500A01A99 /* EntityInspector.cpp */,
				4817C7F316123E0500A01A99 /* EntityInspector.h */,
				48BDA1B11695E08400FF2CC5 /* EntityPropertyGridTable.cpp */,
				48BDA1B21695E08400FF2CC5 /* EntityPropertyGridTable.h */,
				48C0FA401608FFD00023F467 /* FaceInspector.cpp */,
				48C0FA411608FFD00023F467 /* FaceInspector.h */,
				4848BBEF16E53D5900866FE7 /* FlashSelectionAnimation.cpp */,
				4848BBF016E53D5900866FE7 /* FlashSelectionAnimation.h */,
				4830050C16EA745900C05645 /* GeneralPreferencePane.cpp */,
				4830050D16EA745900C05645 /* GeneralPreferencePane.h */,
				4842AF66162176100042AD66 /* GenericDropSource.cpp */,
				4875679E16979465008F316F /* GenericDropSource.h */,
				4810276A15E5313F00250C9C /* Inspector.cpp */,
				4810276B15E5313F00250C9C /* Inspector.h */,
				4830051316EBE3A600C05645 /* KeyboardPreferencePane.cpp */,
				4830051416EBE3A600C05645 /* KeyboardPreferencePane.h */,
				4830050A16E93C2200C05645 /* KeyboardShortcut.h */,
				48C48EB516EE6B38000F6038 /* KeyboardShortcut.cpp */,
				48C48EB716EE6EB8000F6038 /* KeyboardShortcutEditor.cpp */,
				48C48EB816EE6EB8000F6038 /* KeyboardShortcutEditor.h */,
				48C48EBA16EE9967000F6038 /* KeyboardShortcutEvent.cpp */,
				48C48EBB16EE9967000F6038 /* KeyboardShortcutEvent.h */,
				48E2ED181601184F00B8D476 /* LayoutConstants.h */,
				4810276415E4FBF000250C9C /* MapGLCanvas.cpp */,
				4810276515E4FBF000250C9C /* MapGLCanvas.h */,
				48D937ED16C27B0C005A4684 /* MapPropertiesDialog.cpp */,
				48D937EE16C27B0C005A4684 /* MapPropertiesDialog.h */,
				48B64C3A16CA403B00ECA6C5 /* PathDialog.cpp */,
				48B64C3B16CA403B00ECA6C5 /* PathDialog.h */,
				48C48EBD16F13CBB000F6038 /* PreferencePane.h */,
				481CDAD616026C48003E2EE9 /* PreferencesFrame.cpp */,
				481CDAD716026C48003E2EE9 /* PreferencesFrame.h */,
				48AB57EF15ECEEE500321C47 /* ProgressIndicatorDialog.cpp */,
				48AB57F015ECEEE500321C47 /* ProgressIndicatorDialog.h */,
				48297ED11682220F00E6A288 /* ScreenDC.h */,
				48C0FA44160901CB0023F467 /* SingleTextureViewer.cpp */,
				48C0FA45160901CB0023F467 /* SingleTextureViewer.h */,
				487567A4169A26D4008F316F /* SpinControl.cpp */,
				48B059AF16162FF100E6B0AD /* SpinControl.h */,
				48B75F77160CF79E009D4E99 /* TextureBrowser.cpp */,
				48B75F78160CF79E009D4E99 /* TextureBrowser.h */,
				48D417D5160B3A3C003AECBB /* TextureBrowserCanvas.cpp */,
				48D417D6160B3A3C003AECBB /* TextureBrowserCanvas.h */,
				487EC0A0168359010094927A /* TextureSelectedCommand.cpp */,
				487EC0A1168359020094927A /* TextureSelectedCommand.h */,
				48CBFA2416AF24F300E81617 /* ViewInspector.cpp */,
				48E2ED16160102E400B8D476 /* ViewInspector.h */,
				48A922B01601D0D20037FEFE /* ViewOptions.h */,
			);
			name = View;
			path = ../Source/View;
			sourceTree = "<group>";
		};
		4847641215E2E0C200095BC0 /* Utility */ = {
			isa = PBXGroup;
			children = (
				48A0E91C163A80BD0034F190 /* Allocator.h */,
				48D1BEA915E2FC150073C030 /* BBox.h */,
				48B75F7B160DAE61009D4E99 /* CachedPtr.h */,
				48312B4815EBC14F00607868 /* Color.h */,
				48FBD145162601900059953D /* CommandProcessor.cpp */,
				48FBD146162601900059953D /* CommandProcessor.h */,
				48312B2A15EB706D00607868 /* Console.cpp */,
				48312B2B15EB706D00607868 /* Console.h */,
				48D1BEAB15E305FA0073C030 /* CoordinatePlane.h */,
				4850D24415F2AAE8005B162D /* DocManager.cpp */,
				4850D24515F2AAE8005B162D /* DocManager.h */,
				48E2ECBB15FF8FDF00B8D476 /* Grid.cpp */,
				48E2ECBC15FF8FDF00B8D476 /* Grid.h */,
				48D1BEA815E2FBAC0073C030 /* Line.h */,
				4850D25115F39974005B162D /* List.h */,
				481CC98C16DD407A00537742 /* Map.h */,
				48D1BE9F15E2EDAE0073C030 /* Mat2f.h */,
				486AFACB16B555940097657D /* Mat3f.cpp */,
				48D1BEA015E2EE920073C030 /* Mat3f.h */,
				48D1BEA215E2F3BB0073C030 /* Mat4f.cpp */,
				48D1BEA115E2F3200073C030 /* Mat4f.h */,
				48D1BE9815E2E2930073C030 /* Math.h */,
				4810278115E594C400250C9C /* MessageException.h */,
				48D1BEAA15E2FF860073C030 /* Plane.h */,
				481CDADA16034034003E2EE9 /* Preferences.cpp */,
				48312B4415EBA43700607868 /* Preferences.h */,
				48AF492915E8F0B20083DE52 /* ProgressIndicator.h */,
				48D1BEA415E2F4F80073C030 /* Quat.h */,
				48D1BEA515E2F8CC0073C030 /* Ray.h */,
				483D0C3716C050DE0050710B /* SharedPointer.h */,
				4810277015E541A200250C9C /* String.h */,
				4847641415E2E0E800095BC0 /* Vec2f.h */,
				48D1BE9C15E2E5550073C030 /* Vec3f.cpp */,
				48D1BE9A15E2E35C0073C030 /* Vec3f.h */,
				482F4BCA1690681A0012D821 /* Vec4f.cpp */,
				48D1BE9E15E2EC5D0073C030 /* Vec4f.h */,
				48D1BE9B15E2E3B50073C030 /* VecMath.h */,
			);
			name = Utility;
			path = ../Source/Utility;
			sourceTree = "<group>";
		};
		4850D28115F52CBE005B162D /* Text */ = {
			isa = PBXGroup;
			children = (
				4850D28315F52CCE005B162D /* Path.h */,
				4850D29815F5475E005B162D /* PathBuilder.cpp */,
				4850D29915F5475E005B162D /* PathBuilder.h */,
				4850D2AB15F743BA005B162D /* PathMesh.h */,
				4850D2A315F73FC7005B162D /* PathRenderer.cpp */,
				4850D2A415F73FC7005B162D /* PathRenderer.h */,
				4850D2A715F742CA005B162D /* PathTesselator.cpp */,
				4850D2A815F742CA005B162D /* PathTesselator.h */,
				4850D28915F53168005B162D /* FontDescriptor.h */,
				4850D29515F53CE9005B162D /* StringVectorizer.cpp */,
				4850D29615F53CE9005B162D /* StringVectorizer.h */,
				4850D2AD15F76244005B162D /* StringManager.cpp */,
				4850D2AE15F76245005B162D /* StringManager.h */,
				4850D2B015F76EC0005B162D /* TextRenderer.h */,
			);
			path = Text;
			sourceTree = "<group>";
		};
		485B70E416AF23EA002E95B6 /* PropertyEditor */ = {
			isa = PBXGroup;
			children = (
				486AFAC516B3D9540097657D /* AngleEditor.cpp */,
				486AFAC616B3D9540097657D /* AngleEditor.h */,
				486AFABE16B31B780097657D /* ColorEditor.cpp */,
				486AFABF16B31B780097657D /* ColorEditor.h */,
				483323EB16AF250700FC9721 /* SmartPropertyEditor.cpp */,
				483323EC16AF250700FC9721 /* SmartPropertyEditor.h */,
				483323EF16AF351900FC9721 /* SpawnFlagsEditor.cpp */,
				483323F016AF351900FC9721 /* SpawnFlagsEditor.h */,
			);
			name = PropertyEditor;
			sourceTree = "<group>";
		};
		48AB57F615ECFB8600321C47 /* Controller */ = {
			isa = PBXGroup;
			children = (
				48CB0DB61635AA9F001C8E87 /* Command */,
				48CB0DB51635AA95001C8E87 /* Tool */,
				487EC0A7168467EF0094927A /* Autosaver.cpp */,
				487EC0A8168467F00094927A /* Autosaver.h */,
				48819C4F15ED5C7700BEA604 /* CameraEvent.cpp */,
				48819C4C15ED52B200BEA604 /* CameraEvent.h */,
				483F970516A5AB4B009716B1 /* CreateEntityFromMenuHelper.cpp */,
				483F970616A5AB4B009716B1 /* CreateEntityFromMenuHelper.h */,
				48EE7A14164FF0A3003F5BBE /* Input.h */,
				4842C349164BCB7800E41B95 /* InputController.cpp */,
				4842C34A164BCB7800E41B95 /* InputController.h */,
			);
			name = Controller;
			path = ../Source/Controller;
			sourceTree = "<group>";
		};
		48CB0DB51635AA95001C8E87 /* Tool */ = {
			isa = PBXGroup;
			children = (
				487B6C77164E8A70000A77DA /* CameraTool.cpp */,
				487B6C78164E8A70000A77DA /* CameraTool.h */,
				4878F962165C16BE003857EA /* ClipTool.cpp */,
				4878F963165C16BE003857EA /* ClipTool.h */,
				48F1FBA61652ACB100C79278 /* CreateBrushTool.cpp */,
				48F1FBA71652ACB100C79278 /* CreateBrushTool.h */,
				4878F922165142B4003857EA /* CreateEntityTool.cpp */,
				4878F923165142B4003857EA /* CreateEntityTool.h */,
				48EE7A1816502B98003F5BBE /* MoveObjectsTool.cpp */,
				48EE7A1916502B98003F5BBE /* MoveObjectsTool.h */,
				48C4637416B97A76008159DC /* MoveTool.cpp */,
				48C4637516B97A76008159DC /* MoveTool.h */,
				480ED72916624C5100857A21 /* MoveVerticesTool.cpp */,
				480ED72A16624C5100857A21 /* MoveVerticesTool.h */,
				48BB02BD16870CF300E6E948 /* ResizeBrushesTool.cpp */,
				48BB02BE16870CF300E6E948 /* ResizeBrushesTool.h */,
				485B70D416AC3240002E95B6 /* RotateHandle.cpp */,
				485B70D516AC3240002E95B6 /* RotateHandle.h */,
				4878F91E1651231D003857EA /* RotateObjectsTool.cpp */,
				4878F91F1651231D003857EA /* RotateObjectsTool.h */,
				48EE7A1C16503AE9003F5BBE /* ObjectsHandle.h */,
				48EE7A1516500F18003F5BBE /* SelectionTool.cpp */,
				48EE7A1616500F18003F5BBE /* SelectionTool.h */,
				487567AA169CB807008F316F /* SetFaceAttributesTool.cpp */,
				487567AB169CB808008F316F /* SetFaceAttributesTool.h */,
				48D590A216807D5E00860B86 /* VertexHandleManager.cpp */,
				48D590A316807D5E00860B86 /* VertexHandleManager.h */,
				4842C34C164BD19300E41B95 /* Tool.h */,
			);
			name = Tool;
			sourceTree = "<group>";
		};
		48CB0DB61635AA9F001C8E87 /* Command */ = {
			isa = PBXGroup;
			children = (
				48C3CAF2162A8F2D006547EC /* AddObjectsCommand.cpp */,
				48C3CAF3162A8F2D006547EC /* AddObjectsCommand.h */,
				4850D26115F3E202005B162D /* ChangeEditStateCommand.cpp */,
				4850D26215F3E202005B162D /* ChangeEditStateCommand.h */,
				4850D26515F3E757005B162D /* Command.h */,
				4883375B16C4340000493DA2 /* EntityDefinitionCommand.cpp */,
				4883375C16C4340000493DA2 /* EntityDefinitionCommand.h */,
				48B059A61615EF3800E6B0AD /* EntityPropertyCommand.cpp */,
				48B059A71615EF3800E6B0AD /* EntityPropertyCommand.h */,
				48A8391316356CFC00175857 /* FlipObjectsCommand.cpp */,
				48A8391416356CFC00175857 /* FlipObjectsCommand.h */,
				482976D21681DAB70057E4D4 /* MoveEdgesCommand.cpp */,
				482976D31681DAB70057E4D4 /* MoveEdgesCommand.h */,
				482976D61681E77A0057E4D4 /* MoveFacesCommand.cpp */,
				482976D81681E7860057E4D4 /* MoveFacesCommand.h */,
				482BB67C162931E800B9FAAE /* MoveObjectsCommand.cpp */,
				482BB67D162931E800B9FAAE /* MoveObjectsCommand.h */,
				48932BF2166FAFDC009ED5DB /* MoveVerticesCommand.cpp */,
				48932BF3166FAFDC009ED5DB /* MoveVerticesCommand.h */,
				4895CDE816333D55006AA0A6 /* MoveTexturesCommand.cpp */,
				4895CDE916333D55006AA0A6 /* MoveTexturesCommand.h */,
				4878F92516516652003857EA /* ObjectsCommand.h */,
				48FBD14C1626AD5B0059953D /* RemoveObjectsCommand.cpp */,
				48FBD14D1626AD5B0059953D /* RemoveObjectsCommand.h */,
				48533C88168F96830055DBC7 /* ReparentBrushesCommand.cpp */,
				48533C89168F96830055DBC7 /* ReparentBrushesCommand.h */,
				48BB02C11687AEE300E6E948 /* ResizeBrushesCommand.cpp */,
				48BB02C21687AEE300E6E948 /* ResizeBrushesCommand.h */,
				488865491634211C0071F9C6 /* RotateObjects90Command.cpp */,
				4888654A1634211C0071F9C6 /* RotateObjects90Command.h */,
				482A087B16446B470000799C /* RotateObjectsCommand.cpp */,
				482A087C16446B470000799C /* RotateObjectsCommand.h */,
				4895CDEB16334108006AA0A6 /* RotateTexturesCommand.cpp */,
				4895CDED16334111006AA0A6 /* RotateTexturesCommand.h */,
				4817C7EC1611DC8F00A01A99 /* SetFaceAttributesCommand.cpp */,
				4817C7ED1611DC8F00A01A99 /* SetFaceAttributesCommand.h */,
				4883375E16C43ED200493DA2 /* SetModCommand.cpp */,
				4883375F16C43ED200493DA2 /* SetModCommand.h */,
				4817C7EF1611DFA900A01A99 /* SnapshotCommand.cpp */,
				4817C7F01611DFA900A01A99 /* SnapshotCommand.h */,
				48B64C3E16CD301200ECA6C5 /* SnapVerticesCommand.cpp */,
				48B64C3F16CD301200ECA6C5 /* SnapVerticesCommand.h */,
				484EA61C1679226700EBFAC7 /* SplitEdgesCommand.cpp */,
				484EA61D1679226700EBFAC7 /* SplitEdgesCommand.h */,
				482976DA1681EEEC0057E4D4 /* SplitFacesCommand.cpp */,
				482976D91681EEBF0057E4D4 /* SplitFacesCommand.h */,
				48E1A516161390AD006BB6C4 /* TextureCollectionCommand.cpp */,
				48E1A517161390AD006BB6C4 /* TextureCollectionCommand.h */,
			);
			name = Command;
			sourceTree = "<group>";
		};
		48DFD4B316061A9C00E554E1 /* GL */ = {
			isa = PBXGroup;
			children = (
				48DFD4BD160656F500E554E1 /* Capabilities.h */,
				48DFD4B416061AAE00E554E1 /* glew.c */,
				48DFD4B516061AAE00E554E1 /* glew.h */,
				48DFD4B616061AAE00E554E1 /* glxew.h */,
				48DFD4B716061AAE00E554E1 /* wglew.h */,
			);
			name = GL;
			sourceTree = "<group>";
		};
		48EA11A515FA7CAD00391885 /* Shader */ = {
			isa = PBXGroup;
			children = (
				48AD1B2B1646BFAE009F839B /* ColoredEdge.vertsh */,
				48AD1B371646C10C009F839B /* ColoredHandle.vertsh */,
				48AD1B2F1646C03D009F839B /* Edge.fragsh */,
				48AD1B301646C03D009F839B /* Edge.vertsh */,
				48E2ECD116007A4400B8D476 /* EntityModel.vertsh */,
				48E2ECD316007A7400B8D476 /* EntityModel.fragsh */,
				48E2ECBE15FFC14400B8D476 /* Face.vertsh */,
				48E2ECC515FFC31600B8D476 /* Face.fragsh */,
				48AD1B351646C08D009F839B /* Handle.fragsh */,
				48AD1B331646C067009F839B /* Handle.vertsh */,
				487EC0A51684655D0094927A /* PointHandle.vertsh */,
				480ED754166401B100857A21 /* InstancedPointHandle.vertsh */,
				48E2ECD516008E3300B8D476 /* Text.vertsh */,
				48E2ECD716008E5500B8D476 /* Text.fragsh */,
				48E2ECD91600B50B00B8D476 /* TextBackground.vertsh */,
				48E2ECDB1600B52000B8D476 /* TextBackground.fragsh */,
				48B75F71160BA512009D4E99 /* TextureBrowser.vertsh */,
				48B75F74160BA531009D4E99 /* TextureBrowser.fragsh */,
				4896F38F160E07010029B30C /* TextureBrowserBorder.vertsh */,
				4896F38D160E06F50029B30C /* TextureBrowserBorder.fragsh */,
				48F0B7C115FCB4CF0089B0B5 /* Shader.cpp */,
				48F0B7C215FCB4CF0089B0B5 /* Shader.h */,
				481E5673162448F600B403F3 /* ShaderManager.cpp */,
				481E5674162448F600B403F3 /* ShaderManager.h */,
				481E56701624482600B403F3 /* ShaderProgram.cpp */,
				481E56711624482600B403F3 /* ShaderProgram.h */,
			);
			path = Shader;
			sourceTree = "<group>";
		};
		48FBD13E16258DF00059953D /* Figure */ = {
			isa = PBXGroup;
			children = (
				48AD1B391646C151009F839B /* AxisFigure.cpp */,
				48AD1B3A1646C151009F839B /* AxisFigure.h */,
				4878F95316596915003857EA /* BrushFigure.cpp */,
				4878F95416596915003857EA /* BrushFigure.h */,
				48CB0DCB163EEB26001C8E87 /* CircleFigure.cpp */,
				48CB0DCC163EEB26001C8E87 /* CircleFigure.h */,
				48FBD13F16259AD70059953D /* EntityFigure.cpp */,
				48FBD14016259AD70059953D /* EntityFigure.h */,
				48FBD13C16258DE70059953D /* Figure.h */,
				482F4BCD16906ACB0012D821 /* PointHandleHighlightFigure.cpp */,
				482F4BCE16906ACB0012D821 /* PointHandleHighlightFigure.h */,
				486AFAC816B3DE570097657D /* PointTraceFigure.cpp */,
				486AFAC916B3DE570097657D /* PointTraceFigure.h */,
				482A0874164305450000799C /* RingFigure.cpp */,
				482A0875164305450000799C /* RingFigure.h */,
				4847AC8B16466BED00726872 /* SphereFigure.cpp */,
				4847AC8C16466BED00726872 /* SphereFigure.h */,
			);
			name = Figure;
			sourceTree = "<group>";
		};
/* End PBXGroup section */

/* Begin PBXNativeTarget section */
		484763D015E2BC5000095BC0 /* TrenchBroom */ = {
			isa = PBXNativeTarget;
			buildConfigurationList = 484763EF15E2BC5000095BC0 /* Build configuration list for PBXNativeTarget "TrenchBroom" */;
			buildPhases = (
				4858930216D78EA30079E897 /* ShellScript */,
				484763CD15E2BC5000095BC0 /* Sources */,
				484763CE15E2BC5000095BC0 /* Frameworks */,
				484763CF15E2BC5000095BC0 /* Resources */,
				48B64C5716CEC30D00ECA6C5 /* CopyFiles */,
			);
			buildRules = (
			);
			dependencies = (
			);
			name = TrenchBroom;
			productName = TrenchBroom;
			productReference = 484763D115E2BC5000095BC0 /* TrenchBroom.app */;
			productType = "com.apple.product-type.application";
		};
/* End PBXNativeTarget section */

/* Begin PBXProject section */
		484763C815E2BC5000095BC0 /* Project object */ = {
			isa = PBXProject;
			attributes = {
				LastUpgradeCheck = 0460;
				ORGANIZATIONNAME = "Kristian Duske";
			};
			buildConfigurationList = 484763CB15E2BC5000095BC0 /* Build configuration list for PBXProject "TrenchBroom" */;
			compatibilityVersion = "Xcode 3.2";
			developmentRegion = English;
			hasScannedForEncodings = 0;
			knownRegions = (
				en,
			);
			mainGroup = 484763C615E2BC5000095BC0;
			productRefGroup = 484763D215E2BC5000095BC0 /* Products */;
			projectDirPath = "";
			projectRoot = "";
			targets = (
				484763D015E2BC5000095BC0 /* TrenchBroom */,
			);
		};
/* End PBXProject section */

/* Begin PBXResourcesBuildPhase section */
		484763CF15E2BC5000095BC0 /* Resources */ = {
			isa = PBXResourcesBuildPhase;
			buildActionMask = 2147483647;
			files = (
				4830051116EA7E8100C05645 /* GeneralPreferences.png in Resources */,
				4830051216EA7E8100C05645 /* KeyboardPreferences.png in Resources */,
				48A6E45F16D3EB2000CC328C /* Icon.png in Resources */,
				48D937F516C2ABFE005A4684 /* Add.png in Resources */,
				48D937F616C2ABFE005A4684 /* Down.png in Resources */,
				48D937F716C2ABFE005A4684 /* Path.png in Resources */,
				48D937F816C2ABFE005A4684 /* Remove.png in Resources */,
				48D937F916C2ABFE005A4684 /* Up.png in Resources */,
				48E2ECCD15FFCA4C00B8D476 /* Face.vertsh in Resources */,
				484763E015E2BC5000095BC0 /* InfoPlist.strings in Resources */,
				48312B2815EABBD600607868 /* Icon.icns in Resources */,
				48819C4615EC108400BEA604 /* QuakePalette.lmp in Resources */,
				48E2ECC615FFC31600B8D476 /* Face.fragsh in Resources */,
				48E2ECD216007A4400B8D476 /* EntityModel.vertsh in Resources */,
				48E2ECD416007A7400B8D476 /* EntityModel.fragsh in Resources */,
				48E2ECD616008E3300B8D476 /* Text.vertsh in Resources */,
				48E2ECD816008E5600B8D476 /* Text.fragsh in Resources */,
				48E2ECDA1600B50B00B8D476 /* TextBackground.vertsh in Resources */,
				48E2ECDC1600B52100B8D476 /* TextBackground.fragsh in Resources */,
				48B75F72160BA512009D4E99 /* TextureBrowser.vertsh in Resources */,
				48B75F75160BA531009D4E99 /* TextureBrowser.fragsh in Resources */,
				4896F38E160E06F50029B30C /* TextureBrowserBorder.fragsh in Resources */,
				4896F390160E07010029B30C /* TextureBrowserBorder.vertsh in Resources */,
				48AD1B2C1646BFAE009F839B /* ColoredEdge.vertsh in Resources */,
				48AD1B311646C03D009F839B /* Edge.fragsh in Resources */,
				48AD1B321646C03D009F839B /* Edge.vertsh in Resources */,
				48AD1B341646C067009F839B /* Handle.vertsh in Resources */,
				48AD1B361646C08D009F839B /* Handle.fragsh in Resources */,
				48AD1B381646C10C009F839B /* ColoredHandle.vertsh in Resources */,
				480ED755166401B200857A21 /* InstancedPointHandle.vertsh in Resources */,
				487EC0A61684655E0094927A /* PointHandle.vertsh in Resources */,
			);
			runOnlyForDeploymentPostprocessing = 0;
		};
/* End PBXResourcesBuildPhase section */

/* Begin PBXShellScriptBuildPhase section */
		4858930216D78EA30079E897 /* ShellScript */ = {
			isa = PBXShellScriptBuildPhase;
			buildActionMask = 2147483647;
			files = (
			);
			inputPaths = (
			);
			outputPaths = (
			);
			runOnlyForDeploymentPostprocessing = 0;
			shellPath = /bin/bash;
			shellScript = "version=$(<\"${PROJECT_DIR}/../Source/Version\")\nbuildPlist=\"${INFOPLIST_FILE}\"\n/usr/libexec/PlistBuddy -c \"Set :CFBundleShortVersionString $version\" $buildPlist\nbuildNumber=$(/usr/libexec/PlistBuddy -c \"Print CFBundleVersion\" $buildPlist)\nbuildNumber=$(($buildNumber + 1))\n/usr/libexec/PlistBuddy -c \"Set :CFBundleVersion $buildNumber\" $buildPlist\necho \"#define VERSIONSTR\" \"\\\"$version Build $buildNumber\\0\\\"\" > \"${PROJECT_DIR}/TrenchBroom/Version.h\"";
		};
/* End PBXShellScriptBuildPhase section */

/* Begin PBXSourcesBuildPhase section */
		484763CD15E2BC5000095BC0 /* Sources */ = {
			isa = PBXSourcesBuildPhase;
			buildActionMask = 2147483647;
			files = (
				4850D27915F4C9E8005B162D /* EntityModelRenderer.cpp in Sources */,
				4850D27A15F4C9E8005B162D /* EntityModelRendererManager.cpp in Sources */,
				4850D27415F4BF18005B162D /* Bsp.cpp in Sources */,
				4850D27015F4AD8E005B162D /* Alias.cpp in Sources */,
				4850D26315F3E260005B162D /* ChangeEditStateCommand.cpp in Sources */,
				4850D24D15F364CD005B162D /* Picker.cpp in Sources */,
				4850D24A15F363FC005B162D /* Octree.cpp in Sources */,
				4850D24615F2AC71005B162D /* DocManager.cpp in Sources */,
				48819C3815EBE97A00BEA604 /* Camera.cpp in Sources */,
				4847640B15E2DEE100095BC0 /* MapDocument.cpp in Sources */,
				4847640E15E2E03000095BC0 /* Entity.cpp in Sources */,
				48D1BE9D15E2E5550073C030 /* Vec3f.cpp in Sources */,
				48D1BEA315E2F3BC0073C030 /* Mat4f.cpp in Sources */,
				48D1BEAE15E3AC060073C030 /* EditorView.cpp in Sources */,
				48D1BEB415E4237B0073C030 /* EditorFrame.cpp in Sources */,
				48D1BEB715E423F60073C030 /* TrenchBroomApp.cpp in Sources */,
				4810276615E4FBF000250C9C /* MapGLCanvas.cpp in Sources */,
				4810276C15E5313F00250C9C /* Inspector.cpp in Sources */,
				4810276F15E53DD300250C9C /* EntityDefinition.cpp in Sources */,
				4810277315E54A3000250C9C /* EntityDefinitionManager.cpp in Sources */,
				4810277F15E56F9B00250C9C /* DefParser.cpp in Sources */,
				4810278B15E67A7300250C9C /* Brush.cpp in Sources */,
				481028A015E68E5300250C9C /* Face.cpp in Sources */,
				481028A915E77A8D00250C9C /* Map.cpp in Sources */,
				48AF491F15E77BF90083DE52 /* BrushGeometry.cpp in Sources */,
				48AF492815E8CC270083DE52 /* MapParser.cpp in Sources */,
				48312B2C15EB706D00607868 /* Console.cpp in Sources */,
				48312B3215EB800600607868 /* Vbo.cpp in Sources */,
				48312B3515EB805E00607868 /* MapRenderer.cpp in Sources */,
				48312B3815EB80C000607868 /* TextureManager.cpp in Sources */,
				48312B3C15EB814700607868 /* Wad.cpp in Sources */,
				48819C3F15EC0CE700BEA604 /* MacFileManager.cpp in Sources */,
				48AB57F115ECEEE500321C47 /* ProgressIndicatorDialog.cpp in Sources */,
				48819C5015ED5C7700BEA604 /* CameraEvent.cpp in Sources */,
				4887937615EF56C10044D66A /* AbstractApp.cpp in Sources */,
				4850D25015F389B5005B162D /* EditStateManager.cpp in Sources */,
				4850D26915F4A01C005B162D /* Pak.cpp in Sources */,
				4850D27F15F4CA62005B162D /* AliasModelRenderer.cpp in Sources */,
				4850D28015F4CA62005B162D /* BspModelRenderer.cpp in Sources */,
				4850D29715F53CE9005B162D /* StringVectorizer.cpp in Sources */,
				4850D29A15F5475E005B162D /* PathBuilder.cpp in Sources */,
				4850D2A515F73FC7005B162D /* PathRenderer.cpp in Sources */,
				4850D2A915F742CB005B162D /* PathTesselator.cpp in Sources */,
				4850D2AF15F76245005B162D /* StringManager.cpp in Sources */,
				48009AF515F7FA8B001A9993 /* AbstractFileManager.cpp in Sources */,
				48F0B7C315FCB4CF0089B0B5 /* Shader.cpp in Sources */,
				48E2ECBD15FF8FDF00B8D476 /* Grid.cpp in Sources */,
				481CDAD816026C48003E2EE9 /* PreferencesFrame.cpp in Sources */,
				481CDADB16034034003E2EE9 /* Preferences.cpp in Sources */,
				48DFD4B816061AAE00E554E1 /* glew.c in Sources */,
				48DFD4BC1606308E00E554E1 /* MacCapabilities.cpp in Sources */,
				48C0FA421608FFD00023F467 /* FaceInspector.cpp in Sources */,
				48C0FA46160901CB0023F467 /* SingleTextureViewer.cpp in Sources */,
				48D417D7160B3A3C003AECBB /* TextureBrowserCanvas.cpp in Sources */,
				48B75F79160CF79F009D4E99 /* TextureBrowser.cpp in Sources */,
				4817C7EE1611DC8F00A01A99 /* SetFaceAttributesCommand.cpp in Sources */,
				4817C7F11611DFA900A01A99 /* SnapshotCommand.cpp in Sources */,
				4817C7F416123E0500A01A99 /* EntityInspector.cpp in Sources */,
				48E1A518161390AD006BB6C4 /* TextureCollectionCommand.cpp in Sources */,
				48B059A81615EF3800E6B0AD /* EntityPropertyCommand.cpp in Sources */,
				48B059C3161785D300E6B0AD /* TextureRenderer.cpp in Sources */,
				48B059C71617866100E6B0AD /* Palette.cpp in Sources */,
				48B059CA1617886800E6B0AD /* TextureRendererManager.cpp in Sources */,
				48B059CE161799FC00E6B0AD /* SharedResources.cpp in Sources */,
				48B059D11618859A00E6B0AD /* Texture.cpp in Sources */,
				48B059D416189A7600E6B0AD /* EntityBrowserCanvas.cpp in Sources */,
				48B059D71618AB2500E6B0AD /* EntityBrowser.cpp in Sources */,
				488457D0161C839A002ADDAE /* OffscreenRenderer.cpp in Sources */,
				4842AF67162176100042AD66 /* GenericDropSource.cpp in Sources */,
				4842AF7416220D7A0042AD66 /* MacScreenDC.mm in Sources */,
				481E566F1624451300B403F3 /* EntityRenderer.cpp in Sources */,
				481E56721624482600B403F3 /* ShaderProgram.cpp in Sources */,
				481E5675162448F600B403F3 /* ShaderManager.cpp in Sources */,
				48FBD14116259AD70059953D /* EntityFigure.cpp in Sources */,
				48FBD147162601900059953D /* CommandProcessor.cpp in Sources */,
				48FBD14E1626AD5C0059953D /* RemoveObjectsCommand.cpp in Sources */,
				48FBD15116287C5A0059953D /* MapWriter.cpp in Sources */,
				482BB67E162931E800B9FAAE /* MoveObjectsCommand.cpp in Sources */,
				48C3CAF4162A8F2D006547EC /* AddObjectsCommand.cpp in Sources */,
				4895CDEA16333D55006AA0A6 /* MoveTexturesCommand.cpp in Sources */,
				4895CDEC16334108006AA0A6 /* RotateTexturesCommand.cpp in Sources */,
				4888654B1634211C0071F9C6 /* RotateObjects90Command.cpp in Sources */,
				48A8391516356CFC00175857 /* FlipObjectsCommand.cpp in Sources */,
				48CB0DCD163EEB26001C8E87 /* CircleFigure.cpp in Sources */,
				482A0876164305450000799C /* RingFigure.cpp in Sources */,
				482A087D16446B470000799C /* RotateObjectsCommand.cpp in Sources */,
				4847AC8D16466BED00726872 /* SphereFigure.cpp in Sources */,
				48AD1B3B1646C151009F839B /* AxisFigure.cpp in Sources */,
				4842C34B164BCB7800E41B95 /* InputController.cpp in Sources */,
				487B6C79164E8A70000A77DA /* CameraTool.cpp in Sources */,
				48EE7A1716500F18003F5BBE /* SelectionTool.cpp in Sources */,
				48EE7A1A16502B98003F5BBE /* MoveObjectsTool.cpp in Sources */,
				4878F9201651231D003857EA /* RotateObjectsTool.cpp in Sources */,
				4878F924165142B4003857EA /* CreateEntityTool.cpp in Sources */,
				48F1FBA81652ACB100C79278 /* CreateBrushTool.cpp in Sources */,
				48F1FBAC1652BE8B00C79278 /* FaceRenderer.cpp in Sources */,
				484CEC49165396A9000913D0 /* EdgeRenderer.cpp in Sources */,
				4878F95516596915003857EA /* BrushFigure.cpp in Sources */,
				4878F964165C16BE003857EA /* ClipTool.cpp in Sources */,
				480ED72B16624C5100857A21 /* MoveVerticesTool.cpp in Sources */,
				48932BF4166FAFDC009ED5DB /* MoveVerticesCommand.cpp in Sources */,
				48C83711167513CD00B658A2 /* PointHandleRenderer.cpp in Sources */,
				484EA61E1679226700EBFAC7 /* SplitEdgesCommand.cpp in Sources */,
				48D590A416807D5E00860B86 /* VertexHandleManager.cpp in Sources */,
				482976D41681DAB70057E4D4 /* MoveEdgesCommand.cpp in Sources */,
				482976D71681E77A0057E4D4 /* MoveFacesCommand.cpp in Sources */,
				482976DB1681EEEC0057E4D4 /* SplitFacesCommand.cpp in Sources */,
				487EC0A2168359020094927A /* TextureSelectedCommand.cpp in Sources */,
				487EC0A9168467F20094927A /* Autosaver.cpp in Sources */,
				48BB02BF16870CF300E6E948 /* ResizeBrushesTool.cpp in Sources */,
				48BB02C31687AEE300E6E948 /* ResizeBrushesCommand.cpp in Sources */,
				48533C8A168F96830055DBC7 /* ReparentBrushesCommand.cpp in Sources */,
				482F4BCB1690681A0012D821 /* Vec4f.cpp in Sources */,
				482F4BCF16906ACB0012D821 /* PointHandleHighlightFigure.cpp in Sources */,
				48BDA1B31695E08500FF2CC5 /* EntityPropertyGridTable.cpp in Sources */,
				48BDA1B71696CA5E00FF2CC5 /* EntityProperty.cpp in Sources */,
				4875679D1697922D008F316F /* MacDropSource.cpp in Sources */,
				487567A5169A26D5008F316F /* SpinControl.cpp in Sources */,
				487567AC169CB809008F316F /* SetFaceAttributesTool.cpp in Sources */,
				487567AF169E1605008F316F /* BoxGuideRenderer.cpp in Sources */,
				487567B316A09D57008F316F /* EntityRotationDecorator.cpp in Sources */,
				487567B616A180FF008F316F /* BoxInfoRenderer.cpp in Sources */,
				48CDA82216A424E70050E152 /* MovementIndicator.cpp in Sources */,
				483F970716A5AB4B009716B1 /* CreateEntityFromMenuHelper.cpp in Sources */,
				485B70D616AC3240002E95B6 /* RotateHandle.cpp in Sources */,
				48CBFA2516AF24F300E81617 /* ViewInspector.cpp in Sources */,
				483323ED16AF250700FC9721 /* SmartPropertyEditor.cpp in Sources */,
				483323F116AF351900FC9721 /* SpawnFlagsEditor.cpp in Sources */,
				486AFAC016B31B780097657D /* ColorEditor.cpp in Sources */,
				486AFAC416B33ABE0097657D /* PointFile.cpp in Sources */,
				486AFAC716B3D9540097657D /* AngleEditor.cpp in Sources */,
				486AFACA16B3DE570097657D /* PointTraceFigure.cpp in Sources */,
				486AFACC16B555940097657D /* Mat3f.cpp in Sources */,
				48C4637616B97A76008159DC /* MoveTool.cpp in Sources */,
				482C644C16BAFFD9009C75CB /* LinesRenderer.cpp in Sources */,
				48D937EF16C27B0C005A4684 /* MapPropertiesDialog.cpp in Sources */,
				4883375D16C4340000493DA2 /* EntityDefinitionCommand.cpp in Sources */,
				4883376016C43ED200493DA2 /* SetModCommand.cpp in Sources */,
				48B64C3C16CA403B00ECA6C5 /* PathDialog.cpp in Sources */,
				48B64C4016CD301200ECA6C5 /* SnapVerticesCommand.cpp in Sources */,
				48B64C4316CD406700ECA6C5 /* PointGuideRenderer.cpp in Sources */,
				48B64C5C16CFEA0E00ECA6C5 /* AboutDialog.cpp in Sources */,
				4814447816DBA0DE0060150A /* FgdParser.cpp in Sources */,
				481CC98F16DD568F00537742 /* ClassInfo.cpp in Sources */,
				48688C9516E354EC0080F70F /* NSLog.mm in Sources */,
				4848BBEB16E5084200866FE7 /* Animation.cpp in Sources */,
				4848BBEE16E5166D00866FE7 /* CameraAnimation.cpp in Sources */,
				4848BBF116E53D5900866FE7 /* FlashSelectionAnimation.cpp in Sources */,
				4830050E16EA745900C05645 /* GeneralPreferencePane.cpp in Sources */,
				4830051516EBE3A600C05645 /* KeyboardPreferencePane.cpp in Sources */,
				48C48EB616EE6B38000F6038 /* KeyboardShortcut.cpp in Sources */,
				48C48EB916EE6EB8000F6038 /* KeyboardShortcutEditor.cpp in Sources */,
				48C48EBC16EE9967000F6038 /* KeyboardShortcutEvent.cpp in Sources */,
			);
			runOnlyForDeploymentPostprocessing = 0;
		};
/* End PBXSourcesBuildPhase section */

/* Begin PBXVariantGroup section */
		484763DE15E2BC5000095BC0 /* InfoPlist.strings */ = {
			isa = PBXVariantGroup;
			children = (
				484763DF15E2BC5000095BC0 /* en */,
			);
			name = InfoPlist.strings;
			sourceTree = "<group>";
		};
/* End PBXVariantGroup section */

/* Begin XCBuildConfiguration section */
		484763ED15E2BC5000095BC0 /* Debug */ = {
			isa = XCBuildConfiguration;
			buildSettings = {
				ALWAYS_SEARCH_USER_PATHS = NO;
				ARCHS = "$(NATIVE_ARCH_ACTUAL)";
				CLANG_ANALYZER_SECURITY_FLOATLOOPCOUNTER = YES;
				CLANG_CXX_LANGUAGE_STANDARD = "gnu++98";
				CLANG_WARN_CXX0X_EXTENSIONS = YES;
				CLANG_WARN_EMPTY_BODY = YES;
				CLANG_WARN_IMPLICIT_SIGN_CONVERSION = YES;
				CLANG_WARN_SUSPICIOUS_IMPLICIT_CONVERSION = YES;
				CLANG_WARN__DUPLICATE_METHOD_MATCH = YES;
				CLANG_WARN__EXIT_TIME_DESTRUCTORS = NO;
				COPY_PHASE_STRIP = NO;
				GCC_C_LANGUAGE_STANDARD = gnu99;
				GCC_DYNAMIC_NO_PIC = NO;
				GCC_ENABLE_OBJC_EXCEPTIONS = YES;
				GCC_OPTIMIZATION_LEVEL = 0;
				GCC_PRECOMPILE_PREFIX_HEADER = YES;
				GCC_PREPROCESSOR_DEFINITIONS = (
					"DEBUG=1",
					"$(inherited)",
				);
				GCC_SYMBOLS_PRIVATE_EXTERN = NO;
				GCC_TREAT_IMPLICIT_FUNCTION_DECLARATIONS_AS_ERRORS = YES;
				GCC_TREAT_INCOMPATIBLE_POINTER_TYPE_WARNINGS_AS_ERRORS = YES;
				GCC_WARN_64_TO_32_BIT_CONVERSION = YES;
				GCC_WARN_ABOUT_MISSING_FIELD_INITIALIZERS = YES;
				GCC_WARN_ABOUT_MISSING_NEWLINE = YES;
				GCC_WARN_ABOUT_MISSING_PROTOTYPES = YES;
				GCC_WARN_ABOUT_RETURN_TYPE = YES;
				GCC_WARN_FOUR_CHARACTER_CONSTANTS = YES;
				GCC_WARN_HIDDEN_VIRTUAL_FUNCTIONS = YES;
				GCC_WARN_INITIALIZER_NOT_FULLY_BRACKETED = YES;
				GCC_WARN_NON_VIRTUAL_DESTRUCTOR = YES;
				GCC_WARN_SHADOW = YES;
				GCC_WARN_SIGN_COMPARE = YES;
				GCC_WARN_UNINITIALIZED_AUTOS = YES;
				GCC_WARN_UNUSED_FUNCTION = YES;
				GCC_WARN_UNUSED_LABEL = YES;
				GCC_WARN_UNUSED_PARAMETER = NO;
				GCC_WARN_UNUSED_VARIABLE = YES;
				MACOSX_DEPLOYMENT_TARGET = 10.6;
				ONLY_ACTIVE_ARCH = YES;
				SDKROOT = macosx10.6;
			};
			name = Debug;
		};
		484763EE15E2BC5000095BC0 /* Release */ = {
			isa = XCBuildConfiguration;
			buildSettings = {
				ALWAYS_SEARCH_USER_PATHS = NO;
				ARCHS = "$(ARCHS_STANDARD_32_64_BIT)";
				CLANG_ANALYZER_SECURITY_FLOATLOOPCOUNTER = YES;
				CLANG_CXX_LANGUAGE_STANDARD = "gnu++98";
				CLANG_WARN_CXX0X_EXTENSIONS = YES;
				CLANG_WARN_EMPTY_BODY = YES;
				CLANG_WARN_IMPLICIT_SIGN_CONVERSION = YES;
				CLANG_WARN_SUSPICIOUS_IMPLICIT_CONVERSION = YES;
				CLANG_WARN__DUPLICATE_METHOD_MATCH = YES;
				CLANG_WARN__EXIT_TIME_DESTRUCTORS = NO;
				COPY_PHASE_STRIP = YES;
				DEBUG_INFORMATION_FORMAT = "dwarf-with-dsym";
				GCC_C_LANGUAGE_STANDARD = gnu99;
				GCC_ENABLE_OBJC_EXCEPTIONS = YES;
				GCC_OPTIMIZATION_LEVEL = s;
				GCC_PRECOMPILE_PREFIX_HEADER = YES;
				GCC_TREAT_IMPLICIT_FUNCTION_DECLARATIONS_AS_ERRORS = YES;
				GCC_TREAT_INCOMPATIBLE_POINTER_TYPE_WARNINGS_AS_ERRORS = YES;
				GCC_WARN_64_TO_32_BIT_CONVERSION = YES;
				GCC_WARN_ABOUT_MISSING_FIELD_INITIALIZERS = YES;
				GCC_WARN_ABOUT_MISSING_NEWLINE = YES;
				GCC_WARN_ABOUT_MISSING_PROTOTYPES = YES;
				GCC_WARN_ABOUT_RETURN_TYPE = YES;
				GCC_WARN_FOUR_CHARACTER_CONSTANTS = YES;
				GCC_WARN_HIDDEN_VIRTUAL_FUNCTIONS = YES;
				GCC_WARN_INITIALIZER_NOT_FULLY_BRACKETED = YES;
				GCC_WARN_NON_VIRTUAL_DESTRUCTOR = YES;
				GCC_WARN_SHADOW = YES;
				GCC_WARN_SIGN_COMPARE = YES;
				GCC_WARN_UNINITIALIZED_AUTOS = YES;
				GCC_WARN_UNUSED_FUNCTION = YES;
				GCC_WARN_UNUSED_LABEL = YES;
				GCC_WARN_UNUSED_PARAMETER = NO;
				GCC_WARN_UNUSED_VARIABLE = YES;
				LLVM_LTO = YES;
				MACOSX_DEPLOYMENT_TARGET = 10.6;
				SDKROOT = macosx10.6;
			};
			name = Release;
		};
		484763F015E2BC5000095BC0 /* Debug */ = {
			isa = XCBuildConfiguration;
			buildSettings = {
				ARCHS = "$(NATIVE_ARCH_ACTUAL)";
				CLANG_CXX_LANGUAGE_STANDARD = "gnu++98";
				CLANG_CXX_LIBRARY = "compiler-default";
				CLANG_LINK_OBJC_RUNTIME = NO;
				CLANG_WARN_EMPTY_BODY = YES;
				CLANG_WARN_IMPLICIT_SIGN_CONVERSION = YES;
				COMBINE_HIDPI_IMAGES = YES;
				DEBUG_INFORMATION_FORMAT = dwarf;
				GCC_PRECOMPILE_PREFIX_HEADER = YES;
				GCC_PREFIX_HEADER = "TrenchBroom/TrenchBroom-Prefix.pch";
				GCC_WARN_FOUR_CHARACTER_CONSTANTS = YES;
				GCC_WARN_SHADOW = YES;
				GCC_WARN_SIGN_COMPARE = YES;
				HEADER_SEARCH_PATHS = (
					../Source,
					../Include,
				);
				INFOPLIST_FILE = "TrenchBroom/TrenchBroom-Info.plist";
				LIBRARY_SEARCH_PATHS = (
					"$(inherited)",
					"\"$(SRCROOT)/Lib\"",
				);
				MACOSX_DEPLOYMENT_TARGET = 10.6;
				OTHER_CFLAGS = (
					"-isystem\"$(SRCROOT)/wxWidgets/build-debug/lib/wx/include/osx_cocoa-unicode-2.9\"",
					"-isystem\"$(SRCROOT)/wxWidgets/include\"",
					"-D_FILE_OFFSET_BITS=64",
					"-DWXUSINGDLL",
					"-D__WXMAC__",
					"-D__WXOSX__",
					"-D__WXOSX_COCOA__",
				);
				OTHER_LDFLAGS = (
					"-L\"$(SRCROOT)/wxWidgets/build-debug/lib\"",
					"-framework",
					IOKit,
					"-framework",
					Carbon,
					"-framework",
					Cocoa,
					"-framework",
					AudioToolbox,
					"-framework",
					System,
					"-framework",
					OpenGL,
					"-lwx_osx_cocoau_gl-2.9",
					"-lwx_osx_cocoau_adv-2.9",
					"-lwx_osx_cocoau_core-2.9",
					"-lwx_baseu-2.9",
					"-lz",
				);
				PRODUCT_NAME = "$(TARGET_NAME)";
				SDKROOT = macosx10.6;
				WRAPPER_EXTENSION = app;
			};
			name = Debug;
		};
		484763F115E2BC5000095BC0 /* Release */ = {
			isa = XCBuildConfiguration;
			buildSettings = {
				ARCHS = "$(ARCHS_STANDARD_32_64_BIT)";
				CLANG_CXX_LANGUAGE_STANDARD = "gnu++98";
				CLANG_CXX_LIBRARY = "compiler-default";
				CLANG_LINK_OBJC_RUNTIME = NO;
				CLANG_WARN_EMPTY_BODY = YES;
				CLANG_WARN_IMPLICIT_SIGN_CONVERSION = YES;
				COMBINE_HIDPI_IMAGES = YES;
				GCC_OPTIMIZATION_LEVEL = s;
				GCC_PRECOMPILE_PREFIX_HEADER = YES;
				GCC_PREFIX_HEADER = "TrenchBroom/TrenchBroom-Prefix.pch";
				GCC_WARN_FOUR_CHARACTER_CONSTANTS = YES;
				GCC_WARN_SHADOW = YES;
				GCC_WARN_SIGN_COMPARE = YES;
				HEADER_SEARCH_PATHS = (
					../Source,
					../Include,
				);
				INFOPLIST_FILE = "TrenchBroom/TrenchBroom-Info.plist";
				LIBRARY_SEARCH_PATHS = (
					"$(inherited)",
					"\"$(SRCROOT)/Lib\"",
				);
				LLVM_LTO = NO;
				MACOSX_DEPLOYMENT_TARGET = 10.6;
				OTHER_CFLAGS = (
					"-isystem\"$(SRCROOT)/wxWidgets/build-release/lib/wx/include/osx_cocoa-unicode-static-2.9\"",
					"-isystem\"$(SRCROOT)/wxWidgets/include\"",
					"-D_FILE_OFFSET_BITS=64",
					"-D__WXMAC__",
					"-D__WXOSX__",
					"-D__WXOSX_COCOA__",
				);
				OTHER_LDFLAGS = (
					"-L\"$(SRCROOT)/wxWidgets/build-release/lib\"",
					"-framework",
					IOKit,
					"-framework",
					Carbon,
					"-framework",
					Cocoa,
					"-framework",
					AudioToolbox,
					"-framework",
					System,
					"-framework",
					OpenGL,
					"\"$(SRCROOT)/wxWidgets/build-release/lib/libwx_osx_cocoau_gl-2.9.a\"",
					"\"$(SRCROOT)/wxWidgets/build-release/lib/libwx_osx_cocoau_adv-2.9.a\"",
					"\"$(SRCROOT)/wxWidgets/build-release/lib/libwx_osx_cocoau_core-2.9.a\"",
					"\"$(SRCROOT)/wxWidgets/build-release/lib/libwx_baseu-2.9.a\"",
					"-lexpat",
					"-lwxregexu-2.9",
					"-lwxtiff-2.9",
					"-lwxjpeg-2.9",
					"-lwxpng-2.9",
					"-lz",
					"-lpthread",
					"-liconv",
				);
				PRODUCT_NAME = "$(TARGET_NAME)";
				SDKROOT = macosx10.6;
				WRAPPER_EXTENSION = app;
			};
			name = Release;
		};
		4883375616C1951400493DA2 /* Profile */ = {
			isa = XCBuildConfiguration;
			buildSettings = {
				ALWAYS_SEARCH_USER_PATHS = NO;
				ARCHS = "$(ARCHS_STANDARD_32_64_BIT)";
				CLANG_ANALYZER_SECURITY_FLOATLOOPCOUNTER = YES;
				CLANG_CXX_LANGUAGE_STANDARD = "gnu++98";
				CLANG_WARN_CXX0X_EXTENSIONS = YES;
				CLANG_WARN_EMPTY_BODY = YES;
				CLANG_WARN_IMPLICIT_SIGN_CONVERSION = YES;
				CLANG_WARN_SUSPICIOUS_IMPLICIT_CONVERSION = YES;
				CLANG_WARN__DUPLICATE_METHOD_MATCH = YES;
				CLANG_WARN__EXIT_TIME_DESTRUCTORS = NO;
				COPY_PHASE_STRIP = YES;
				DEBUG_INFORMATION_FORMAT = "dwarf-with-dsym";
				GCC_C_LANGUAGE_STANDARD = gnu99;
				GCC_ENABLE_OBJC_EXCEPTIONS = YES;
				GCC_OPTIMIZATION_LEVEL = s;
				GCC_PRECOMPILE_PREFIX_HEADER = YES;
				GCC_TREAT_IMPLICIT_FUNCTION_DECLARATIONS_AS_ERRORS = YES;
				GCC_TREAT_INCOMPATIBLE_POINTER_TYPE_WARNINGS_AS_ERRORS = YES;
				GCC_WARN_64_TO_32_BIT_CONVERSION = YES;
				GCC_WARN_ABOUT_MISSING_FIELD_INITIALIZERS = YES;
				GCC_WARN_ABOUT_MISSING_NEWLINE = YES;
				GCC_WARN_ABOUT_MISSING_PROTOTYPES = YES;
				GCC_WARN_ABOUT_RETURN_TYPE = YES;
				GCC_WARN_FOUR_CHARACTER_CONSTANTS = YES;
				GCC_WARN_HIDDEN_VIRTUAL_FUNCTIONS = YES;
				GCC_WARN_INITIALIZER_NOT_FULLY_BRACKETED = YES;
				GCC_WARN_NON_VIRTUAL_DESTRUCTOR = YES;
				GCC_WARN_SHADOW = YES;
				GCC_WARN_SIGN_COMPARE = YES;
				GCC_WARN_UNINITIALIZED_AUTOS = YES;
				GCC_WARN_UNUSED_FUNCTION = YES;
				GCC_WARN_UNUSED_LABEL = YES;
				GCC_WARN_UNUSED_PARAMETER = NO;
				GCC_WARN_UNUSED_VARIABLE = YES;
				MACOSX_DEPLOYMENT_TARGET = 10.6;
				SDKROOT = macosx10.6;
			};
			name = Profile;
		};
		4883375716C1951400493DA2 /* Profile */ = {
			isa = XCBuildConfiguration;
			buildSettings = {
				ARCHS = "$(ARCHS_STANDARD_32_64_BIT)";
				CLANG_CXX_LANGUAGE_STANDARD = "gnu++98";
				CLANG_CXX_LIBRARY = "compiler-default";
				CLANG_LINK_OBJC_RUNTIME = NO;
				CLANG_WARN_EMPTY_BODY = YES;
				CLANG_WARN_IMPLICIT_SIGN_CONVERSION = YES;
				COMBINE_HIDPI_IMAGES = YES;
				GCC_OPTIMIZATION_LEVEL = s;
				GCC_PRECOMPILE_PREFIX_HEADER = YES;
				GCC_PREFIX_HEADER = "TrenchBroom/TrenchBroom-Prefix.pch";
				GCC_WARN_FOUR_CHARACTER_CONSTANTS = YES;
				GCC_WARN_SHADOW = YES;
				GCC_WARN_SIGN_COMPARE = YES;
				HEADER_SEARCH_PATHS = (
					../Source,
					../Include,
				);
				INFOPLIST_FILE = "TrenchBroom/TrenchBroom-Info.plist";
				LIBRARY_SEARCH_PATHS = (
					"$(inherited)",
					"\"$(SRCROOT)/Lib\"",
				);
				LLVM_LTO = NO;
				MACOSX_DEPLOYMENT_TARGET = 10.6;
				ONLY_ACTIVE_ARCH = YES;
				OTHER_CFLAGS = (
					"-isystem\"$(SRCROOT)/wxWidgets/build-release/lib/wx/include/osx_cocoa-unicode-static-2.9\"",
					"-isystem\"$(SRCROOT)/wxWidgets/include\"",
					"-D_FILE_OFFSET_BITS=64",
					"-D__WXMAC__",
					"-D__WXOSX__",
					"-D__WXOSX_COCOA__",
				);
				OTHER_LDFLAGS = (
					"-L\"$(SRCROOT)/wxWidgets/build-release/lib\"",
					"-framework",
					IOKit,
					"-framework",
					Carbon,
					"-framework",
					Cocoa,
					"-framework",
					AudioToolbox,
					"-framework",
					System,
					"-framework",
					OpenGL,
					"\"$(SRCROOT)/wxWidgets/build-release/lib/libwx_osx_cocoau_gl-2.9.a\"",
					"\"$(SRCROOT)/wxWidgets/build-release/lib/libwx_osx_cocoau_adv-2.9.a\"",
					"\"$(SRCROOT)/wxWidgets/build-release/lib/libwx_osx_cocoau_core-2.9.a\"",
					"\"$(SRCROOT)/wxWidgets/build-release/lib/libwx_baseu-2.9.a\"",
					"-lexpat",
					"-lwxregexu-2.9",
					"-lwxtiff-2.9",
					"-lwxjpeg-2.9",
					"-lwxpng-2.9",
					"-lz",
					"-lpthread",
					"-liconv",
				);
				PRODUCT_NAME = "$(TARGET_NAME)";
				SDKROOT = macosx10.6;
				WRAPPER_EXTENSION = app;
			};
			name = Profile;
		};
/* End XCBuildConfiguration section */

/* Begin XCConfigurationList section */
		484763CB15E2BC5000095BC0 /* Build configuration list for PBXProject "TrenchBroom" */ = {
			isa = XCConfigurationList;
			buildConfigurations = (
				484763ED15E2BC5000095BC0 /* Debug */,
				484763EE15E2BC5000095BC0 /* Release */,
				4883375616C1951400493DA2 /* Profile */,
			);
			defaultConfigurationIsVisible = 0;
			defaultConfigurationName = Release;
		};
		484763EF15E2BC5000095BC0 /* Build configuration list for PBXNativeTarget "TrenchBroom" */ = {
			isa = XCConfigurationList;
			buildConfigurations = (
				484763F015E2BC5000095BC0 /* Debug */,
				484763F115E2BC5000095BC0 /* Release */,
				4883375716C1951400493DA2 /* Profile */,
			);
			defaultConfigurationIsVisible = 0;
			defaultConfigurationName = Release;
		};
/* End XCConfigurationList section */
	};
	rootObject = 484763C815E2BC5000095BC0 /* Project object */;
}<|MERGE_RESOLUTION|>--- conflicted
+++ resolved
@@ -288,8 +288,6 @@
 		482F4BCA1690681A0012D821 /* Vec4f.cpp */ = {isa = PBXFileReference; fileEncoding = 4; lastKnownFileType = sourcecode.cpp.cpp; path = Vec4f.cpp; sourceTree = "<group>"; };
 		482F4BCD16906ACB0012D821 /* PointHandleHighlightFigure.cpp */ = {isa = PBXFileReference; fileEncoding = 4; lastKnownFileType = sourcecode.cpp.cpp; path = PointHandleHighlightFigure.cpp; sourceTree = "<group>"; };
 		482F4BCE16906ACB0012D821 /* PointHandleHighlightFigure.h */ = {isa = PBXFileReference; fileEncoding = 4; lastKnownFileType = sourcecode.c.h; path = PointHandleHighlightFigure.h; sourceTree = "<group>"; };
-		4830050716E91B8300C05645 /* CreateBrushFromFacesStrategy.h */ = {isa = PBXFileReference; fileEncoding = 4; lastKnownFileType = sourcecode.c.h; path = CreateBrushFromFacesStrategy.h; sourceTree = "<group>"; };
-		4830050816E91B8300C05645 /* CreateBrushFromGeometryStrategy.h */ = {isa = PBXFileReference; fileEncoding = 4; lastKnownFileType = sourcecode.c.h; path = CreateBrushFromGeometryStrategy.h; sourceTree = "<group>"; };
 		4830050A16E93C2200C05645 /* KeyboardShortcut.h */ = {isa = PBXFileReference; fileEncoding = 4; lastKnownFileType = sourcecode.c.h; path = KeyboardShortcut.h; sourceTree = "<group>"; };
 		4830050C16EA745900C05645 /* GeneralPreferencePane.cpp */ = {isa = PBXFileReference; fileEncoding = 4; lastKnownFileType = sourcecode.cpp.cpp; path = GeneralPreferencePane.cpp; sourceTree = "<group>"; };
 		4830050D16EA745900C05645 /* GeneralPreferencePane.h */ = {isa = PBXFileReference; fileEncoding = 4; lastKnownFileType = sourcecode.c.h; path = GeneralPreferencePane.h; sourceTree = "<group>"; };
@@ -415,11 +413,6 @@
 		486AFAC816B3DE570097657D /* PointTraceFigure.cpp */ = {isa = PBXFileReference; fileEncoding = 4; lastKnownFileType = sourcecode.cpp.cpp; path = PointTraceFigure.cpp; sourceTree = "<group>"; };
 		486AFAC916B3DE570097657D /* PointTraceFigure.h */ = {isa = PBXFileReference; fileEncoding = 4; lastKnownFileType = sourcecode.c.h; path = PointTraceFigure.h; sourceTree = "<group>"; };
 		486AFACB16B555940097657D /* Mat3f.cpp */ = {isa = PBXFileReference; fileEncoding = 4; lastKnownFileType = sourcecode.cpp.cpp; path = Mat3f.cpp; sourceTree = "<group>"; };
-<<<<<<< HEAD
-		486C61E615EF713C0091AA97 /* mmapped_fstream.h */ = {isa = PBXFileReference; lastKnownFileType = sourcecode.c.h; path = mmapped_fstream.h; sourceTree = "<group>"; };
-		48736D5C16E75B8700E4932C /* BrushGeometrySerializer.h */ = {isa = PBXFileReference; lastKnownFileType = sourcecode.c.h; path = BrushGeometrySerializer.h; sourceTree = "<group>"; };
-=======
->>>>>>> e6c066c2
 		4875679A16978ED3008F316F /* DragImage.h */ = {isa = PBXFileReference; lastKnownFileType = sourcecode.c.h; path = DragImage.h; sourceTree = "<group>"; };
 		4875679B1697922D008F316F /* MacDropSource.cpp */ = {isa = PBXFileReference; fileEncoding = 4; lastKnownFileType = sourcecode.cpp.cpp; path = MacDropSource.cpp; sourceTree = "<group>"; };
 		4875679C1697922D008F316F /* MacDropSource.h */ = {isa = PBXFileReference; fileEncoding = 4; lastKnownFileType = sourcecode.c.h; path = MacDropSource.h; sourceTree = "<group>"; };
@@ -669,8 +662,6 @@
 				4810526816E748AC00015AF5 /* ByteBuffer.h */,
 				481CC98D16DD562300537742 /* ClassInfo.h */,
 				481CC98E16DD568F00537742 /* ClassInfo.cpp */,
-				4830050716E91B8300C05645 /* CreateBrushFromFacesStrategy.h */,
-				4830050816E91B8300C05645 /* CreateBrushFromGeometryStrategy.h */,
 				4810277D15E56F9B00250C9C /* DefParser.cpp */,
 				4810277E15E56F9B00250C9C /* DefParser.h */,
 				4814447616DBA0DE0060150A /* FgdParser.cpp */,
@@ -865,7 +856,6 @@
 				48AF491D15E77BF90083DE52 /* BrushGeometry.cpp */,
 				48AF491E15E77BF90083DE52 /* BrushGeometry.h */,
 				48AF492115E782E90083DE52 /* BrushGeometryTypes.h */,
-				48736D5C16E75B8700E4932C /* BrushGeometrySerializer.h */,
 				481028A315E75C3400250C9C /* BrushTypes.h */,
 				481028A615E7778200250C9C /* EditState.h */,
 				4850D24E15F389B5005B162D /* EditStateManager.cpp */,
