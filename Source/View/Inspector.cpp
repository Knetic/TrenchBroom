--- conflicted
+++ resolved
@@ -62,11 +62,6 @@
             SetSizer(notebookSizer);
         }
 
-<<<<<<< HEAD
-        void Inspector::switchToInspector(size_t index) {
-            assert(index < m_notebook->GetPageCount());
-            m_notebook->SetSelection(index);
-=======
         void Inspector::update(const Controller::Command& command) {
             m_entityInspector->update(command);
             m_faceInspector->update(command);
@@ -75,7 +70,11 @@
         void Inspector::cameraChanged(const Renderer::Camera& camera) {
             m_entityInspector->cameraChanged(camera);
             m_faceInspector->cameraChanged(camera);
->>>>>>> 2f6dedb2
+        }
+
+        void Inspector::switchToInspector(size_t index) {
+            assert(index < m_notebook->GetPageCount());
+            m_notebook->SetSelection(index);
         }
     }
 }