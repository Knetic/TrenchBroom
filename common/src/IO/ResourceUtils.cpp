/*
 Copyright (C) 2010-2017 Kristian Duske

 This file is part of TrenchBroom.

 TrenchBroom is free software: you can redistribute it and/or modify
 it under the terms of the GNU General Public License as published by
 the Free Software Foundation, either version 3 of the License, or
 (at your option) any later version.

 TrenchBroom is distributed in the hope that it will be useful,
 but WITHOUT ANY WARRANTY; without even the implied warranty of
 MERCHANTABILITY or FITNESS FOR A PARTICULAR PURPOSE.  See the
 GNU General Public License for more details.

 You should have received a copy of the GNU General Public License
 along with TrenchBroom. If not, see <http://www.gnu.org/licenses/>.
 */

#include "ResourceUtils.h"

#include "IO/Path.h"
#include "IO/SystemPaths.h"

namespace TrenchBroom {
    namespace IO {
        static QString imagePathToString(const IO::Path& imagePath) {
            const IO::Path fullPath = imagePath.isAbsolute() ? imagePath : IO::SystemPaths::findResourceFile(IO::Path("images") + imagePath);
            return QString::fromStdString(fullPath.asString());
        }

        QPixmap loadPixmapResource(const String& name) {
            return loadPixmapResource(IO::Path(name));
        }

        QPixmap loadPixmapResource(const IO::Path& imagePath) {
            const QString imagePathString = imagePathToString(imagePath);
            return QPixmap(imagePathString);
        }

        QIcon loadIconResourceQt(const IO::Path& imagePath) {
            const QString imagePathString = imagePathToString(imagePath);
            return QIcon(imagePathString);
        }
        QIcon loadIconResourceOffOnQt(const IO::Path& offImagePath, const IO::Path& onImagePath) {
            const QString offImagePathString = imagePathToString(offImagePath);
            const QString onImagePathString = imagePathToString(onImagePath);

<<<<<<< HEAD
            QIcon result;
            result.addFile(offImagePathString, QSize(), QIcon::Normal, QIcon::Off);
            result.addFile(onImagePathString, QSize(), QIcon::Normal, QIcon::On);
            return result;
=======
        wxIcon loadIconResource(const IO::Path& imagePath) {
            wxLogNull logNull; // need this to suppress errors when loading PNG files, see http://trac.wxwidgets.org/ticket/15331

            wxBitmapType type = wxICON_DEFAULT_TYPE;
            IO::Path fullPath = imagePath.isAbsolute() ? imagePath : IO::SystemPaths::resourceDirectory() + imagePath;
#if defined __APPLE__
            fullPath = fullPath.addExtension("icns");
#elif defined _WIN32
            type = wxBITMAP_TYPE_ICO;
            fullPath = fullPath.addExtension("ico");
#else
            type = wxBITMAP_TYPE_PNG;
            fullPath = fullPath.addExtension("png");
#endif
            if (!::wxFileExists(fullPath.asString())) {
                return wxNullIcon;
            } else {
                return wxIcon(fullPath.asString(), type, 16, 16);
            }
>>>>>>> 25625af4
        }
    }
}<|MERGE_RESOLUTION|>--- conflicted
+++ resolved
@@ -46,32 +46,10 @@
             const QString offImagePathString = imagePathToString(offImagePath);
             const QString onImagePathString = imagePathToString(onImagePath);
 
-<<<<<<< HEAD
             QIcon result;
             result.addFile(offImagePathString, QSize(), QIcon::Normal, QIcon::Off);
             result.addFile(onImagePathString, QSize(), QIcon::Normal, QIcon::On);
             return result;
-=======
-        wxIcon loadIconResource(const IO::Path& imagePath) {
-            wxLogNull logNull; // need this to suppress errors when loading PNG files, see http://trac.wxwidgets.org/ticket/15331
-
-            wxBitmapType type = wxICON_DEFAULT_TYPE;
-            IO::Path fullPath = imagePath.isAbsolute() ? imagePath : IO::SystemPaths::resourceDirectory() + imagePath;
-#if defined __APPLE__
-            fullPath = fullPath.addExtension("icns");
-#elif defined _WIN32
-            type = wxBITMAP_TYPE_ICO;
-            fullPath = fullPath.addExtension("ico");
-#else
-            type = wxBITMAP_TYPE_PNG;
-            fullPath = fullPath.addExtension("png");
-#endif
-            if (!::wxFileExists(fullPath.asString())) {
-                return wxNullIcon;
-            } else {
-                return wxIcon(fullPath.asString(), type, 16, 16);
-            }
->>>>>>> 25625af4
         }
     }
 }