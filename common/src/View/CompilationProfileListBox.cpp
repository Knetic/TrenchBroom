/*
 Copyright (C) 2010-2017 Kristian Duske

 This file is part of TrenchBroom.

 TrenchBroom is free software: you can redistribute it and/or modify
 it under the terms of the GNU General Public License as published by
 the Free Software Foundation, either version 3 of the License, or
 (at your option) any later version.

 TrenchBroom is distributed in the hope that it will be useful,
 but WITHOUT ANY WARRANTY; without even the implied warranty of
 MERCHANTABILITY or FITNESS FOR A PARTICULAR PURPOSE.  See the
 GNU General Public License for more details.

 You should have received a copy of the GNU General Public License
 along with TrenchBroom. If not, see <http://www.gnu.org/licenses/>.
 */

#include "CompilationProfileListBox.h"

#include "Model/CompilationConfig.h"
#include "Model/CompilationProfile.h"
#include "View/wxUtils.h"

#include <wx/settings.h>
#include <QLabel>
#include <wx/sizer.h>

namespace TrenchBroom {
    namespace View {
        CompilationProfileListBox::CompilationProfileListBox(QWidget* parent, const Model::CompilationConfig& config)  :
        ControlListBox(parent, true, "Click the '+' button to create a compilation profile."),
        m_config(config) {
            m_config.profilesDidChange.addObserver(this, &CompilationProfileListBox::profilesDidChange);
            SetItemCount(config.profileCount());
        }

        CompilationProfileListBox::~CompilationProfileListBox() {
            m_config.profilesDidChange.removeObserver(this, &CompilationProfileListBox::profilesDidChange);
        }

        void CompilationProfileListBox::profilesDidChange() {
            SetItemCount(m_config.profileCount());
        }

        class CompilationProfileListBox::ProfileItem : public Item {
        private:
            Model::CompilationProfile* m_profile;
            QLabel* m_nameText;
            QLabel* m_taskCountText;
        public:
            ProfileItem(QWidget* parent, Model::CompilationProfile* profile, const wxSize& margins) :
            Item(parent),
            m_profile(profile),
            m_nameText(nullptr),
            m_taskCountText(nullptr) {
                ensure(m_profile != nullptr, "profile is null");

<<<<<<< HEAD
                m_nameText = new QLabel(this, wxID_ANY, "", wxDefaultPosition, wxDefaultSize,  wxST_ELLIPSIZE_END);
                m_taskCountText = new QLabel(this, wxID_ANY, "", wxDefaultPosition, wxDefaultSize,  wxST_ELLIPSIZE_MIDDLE);
                
=======
                m_nameText = new wxStaticText(this, wxID_ANY, "", wxDefaultPosition, wxDefaultSize,  wxST_ELLIPSIZE_END);
                m_taskCountText = new wxStaticText(this, wxID_ANY, "", wxDefaultPosition, wxDefaultSize,  wxST_ELLIPSIZE_MIDDLE);

>>>>>>> 25625af4
                m_nameText->SetFont(m_nameText->GetFont().Bold());
                m_taskCountText->SetForegroundColour(makeLighter(m_taskCountText->GetForegroundColour()));
#ifndef _WIN32
                m_taskCountText->SetWindowVariant(wxWINDOW_VARIANT_SMALL);
#endif
<<<<<<< HEAD
                
                auto* vSizer = new QVBoxLayout();
                vSizer->Add(m_nameText, wxSizerFlags().Expand());
                vSizer->Add(m_taskCountText, wxSizerFlags().Expand());
                
                auto* hSizer = new QHBoxLayout();
                hSizer->addSpacing(margins.x);
=======

                wxSizer* vSizer = new wxBoxSizer(wxVERTICAL);
                vSizer->Add(m_nameText, wxSizerFlags().Expand());
                vSizer->Add(m_taskCountText, wxSizerFlags().Expand());

                wxSizer* hSizer = new wxBoxSizer(wxHORIZONTAL);
                hSizer->AddSpacer(margins.x);
>>>>>>> 25625af4
                hSizer->Add(vSizer, wxSizerFlags().Expand().Proportion(1).Border(wxTOP | wxBOTTOM, margins.y));
                hSizer->addSpacing(margins.x);

                SetSizer(hSizer);

                refresh();
                addObservers();
            }

            ~ProfileItem() override {
                if (m_profile != nullptr)
                    removeObservers();
            }
        private:
            void addObservers() {
                m_profile->profileWillBeRemoved.addObserver(this, &ProfileItem::profileWillBeRemoved);
                m_profile->profileDidChange.addObserver(this, &ProfileItem::profileDidChange);
            }

            void removeObservers() {
                m_profile->profileWillBeRemoved.removeObserver(this, &ProfileItem::profileWillBeRemoved);
                m_profile->profileDidChange.removeObserver(this, &ProfileItem::profileDidChange);
            }

            void profileWillBeRemoved() {
                if (m_profile != nullptr) {
                    removeObservers();
                    m_profile = nullptr;
                }
            }

            void profileDidChange() {
                refresh();
            }

            void refresh() {
                if (m_profile == nullptr) {
                    m_nameText->SetLabel("");
                    m_taskCountText->SetLabel("");
                } else {
                    m_nameText->SetLabel(m_profile->name());
                    QString taskCountLabel;
                    taskCountLabel << m_profile->taskCount() << " tasks";
                    m_taskCountText->SetLabel(taskCountLabel);
                }
            }
        private:
            void setDefaultColours(const wxColour& foreground, const wxColour& background) override {
                Item::setDefaultColours(foreground, background);
                m_taskCountText->SetForegroundColour(makeLighter(m_taskCountText->GetForegroundColour()));
            }
        };

        ControlListBox::Item* CompilationProfileListBox::createItem(QWidget* parent, const wxSize& margins, const size_t index) {
            Model::CompilationProfile* profile = m_config.profile(index);
            return new ProfileItem(parent, profile, margins);
        }
    }
}<|MERGE_RESOLUTION|>--- conflicted
+++ resolved
@@ -57,37 +57,21 @@
             m_taskCountText(nullptr) {
                 ensure(m_profile != nullptr, "profile is null");
 
-<<<<<<< HEAD
                 m_nameText = new QLabel(this, wxID_ANY, "", wxDefaultPosition, wxDefaultSize,  wxST_ELLIPSIZE_END);
                 m_taskCountText = new QLabel(this, wxID_ANY, "", wxDefaultPosition, wxDefaultSize,  wxST_ELLIPSIZE_MIDDLE);
-                
-=======
-                m_nameText = new wxStaticText(this, wxID_ANY, "", wxDefaultPosition, wxDefaultSize,  wxST_ELLIPSIZE_END);
-                m_taskCountText = new wxStaticText(this, wxID_ANY, "", wxDefaultPosition, wxDefaultSize,  wxST_ELLIPSIZE_MIDDLE);
 
->>>>>>> 25625af4
                 m_nameText->SetFont(m_nameText->GetFont().Bold());
                 m_taskCountText->SetForegroundColour(makeLighter(m_taskCountText->GetForegroundColour()));
 #ifndef _WIN32
                 m_taskCountText->SetWindowVariant(wxWINDOW_VARIANT_SMALL);
 #endif
-<<<<<<< HEAD
-                
+
                 auto* vSizer = new QVBoxLayout();
                 vSizer->Add(m_nameText, wxSizerFlags().Expand());
                 vSizer->Add(m_taskCountText, wxSizerFlags().Expand());
-                
+
                 auto* hSizer = new QHBoxLayout();
                 hSizer->addSpacing(margins.x);
-=======
-
-                wxSizer* vSizer = new wxBoxSizer(wxVERTICAL);
-                vSizer->Add(m_nameText, wxSizerFlags().Expand());
-                vSizer->Add(m_taskCountText, wxSizerFlags().Expand());
-
-                wxSizer* hSizer = new wxBoxSizer(wxHORIZONTAL);
-                hSizer->AddSpacer(margins.x);
->>>>>>> 25625af4
                 hSizer->Add(vSizer, wxSizerFlags().Expand().Proportion(1).Border(wxTOP | wxBOTTOM, margins.y));
                 hSizer->addSpacing(margins.x);
 
