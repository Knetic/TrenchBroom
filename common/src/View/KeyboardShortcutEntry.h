--- conflicted
+++ resolved
@@ -1,18 +1,18 @@
 /*
  Copyright (C) 2010-2017 Kristian Duske
-
+ 
  This file is part of TrenchBroom.
-
+ 
  TrenchBroom is free software: you can redistribute it and/or modify
  it under the terms of the GNU General Public License as published by
  the Free Software Foundation, either version 3 of the License, or
  (at your option) any later version.
-
+ 
  TrenchBroom is distributed in the hope that it will be useful,
  but WITHOUT ANY WARRANTY; without even the implied warranty of
  MERCHANTABILITY or FITNESS FOR A PARTICULAR PURPOSE.  See the
  GNU General Public License for more details.
-
+ 
  You should have received a copy of the GNU General Public License
  along with TrenchBroom. If not, see <http://www.gnu.org/licenses/>.
  */
@@ -32,7 +32,7 @@
     namespace IO {
         class Path;
     }
-
+    
     namespace View {
         class KeyboardShortcut;
         class KeyboardShortcutEntry {
@@ -46,34 +46,25 @@
             KeyboardShortcutEntry& operator=(const KeyboardShortcutEntry& other);
         public:
             virtual ~KeyboardShortcutEntry();
-
+            
             bool modifiable() const;
-
+            
             bool hasConflicts() const;
             void resetConflicts();
             void setHasConflicts();
         public:
             int actionContext() const;
             bool appliesToContext(int context) const;
-<<<<<<< HEAD
             QString actionContextDescription() const;
             
             QString actionDescription() const;
             QString shortcutDescription() const;
             QString asJsonString() const;
             
-=======
-            wxString actionContextDescription() const;
-
-            wxString actionDescription() const;
-            wxString shortcutDescription() const;
-            wxString asJsonString() const;
-
->>>>>>> b99914a3
             const IO::Path& preferencePath() const;
             const KeyboardShortcut& shortcut() const;
             const KeyboardShortcut& defaultShortcut() const;
-
+            
             bool equals(const KeyboardShortcut& shortcut) const;
             void updateShortcut(const KeyboardShortcut& shortcut);
 
