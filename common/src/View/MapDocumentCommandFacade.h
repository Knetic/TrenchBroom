--- conflicted
+++ resolved
@@ -97,13 +97,8 @@
             void performCopyTexCoordSystemFromFace(const Model::TexCoordSystemSnapshot* coordSystemSnapshot, const Model::BrushFaceAttributes& attribs, const Plane3& sourceFacePlane, const Model::WrapStyle wrapStyle);
             void performChangeBrushFaceAttributes(const Model::ChangeBrushFaceAttributesRequest& request);
         public: // vertices
-<<<<<<< HEAD
-            Model::Snapshot* performFindPlanePoints();
-            Model::Snapshot* performSnapVertices(FloatType snapTo);
-=======
             bool performFindPlanePoints();
-            bool performSnapVertices(size_t snapTo);
->>>>>>> d85da1b2
+            bool performSnapVertices(FloatType snapTo);
             Vec3::List performMoveVertices(const Model::BrushVerticesMap& vertices, const Vec3& delta);
             Edge3::List performMoveEdges(const Model::BrushEdgesMap& edges, const Vec3& delta);
             Polygon3::List performMoveFaces(const Model::BrushFacesMap& faces, const Vec3& delta);
