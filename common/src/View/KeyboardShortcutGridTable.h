--- conflicted
+++ resolved
@@ -1,18 +1,18 @@
 /*
  Copyright (C) 2010-2017 Kristian Duske
-
+ 
  This file is part of TrenchBroom.
-
+ 
  TrenchBroom is free software: you can redistribute it and/or modify
  it under the terms of the GNU General Public License as published by
  the Free Software Foundation, either version 3 of the License, or
  (at your option) any later version.
-
+ 
  TrenchBroom is distributed in the hope that it will be useful,
  but WITHOUT ANY WARRANTY; without even the implied warranty of
  MERCHANTABILITY or FITNESS FOR A PARTICULAR PURPOSE.  See the
  GNU General Public License for more details.
-
+ 
  You should have received a copy of the GNU General Public License
  along with TrenchBroom.  If not, see <http://www.gnu.org/licenses/>.
  */
@@ -31,43 +31,31 @@
         class KeyboardShortcutEntry;
         class KeyboardGridCellEditor;
         class Menu;
-
+        
         class KeyboardShortcutGridTable : public wxGridTableBase {
         private:
             using EntryList = std::vector<std::unique_ptr<KeyboardShortcutEntry>>;
-
+            
             EntryList m_entries;
             KeyboardGridCellEditor* m_cellEditor;
         public:
             explicit KeyboardShortcutGridTable(EntryList entries);
             ~KeyboardShortcutGridTable() override;
-
+            
             int GetNumberRows() override;
             int GetNumberCols() override;
-<<<<<<< HEAD
             
             QString GetValue(int row, int col) override;
             void SetValue(int row, int col, const QString& value) override;
             
-=======
-
-            wxString GetValue(int row, int col) override;
-            void SetValue(int row, int col, const wxString& value) override;
-
->>>>>>> b99914a3
             void Clear() override;
             bool InsertRows(size_t pos = 0, size_t numRows = 1) override;
             bool AppendRows(size_t numRows = 1) override;
             bool DeleteRows(size_t pos = 0, size_t numRows = 1) override;
-<<<<<<< HEAD
             
             QString GetColLabelValue(int col) override;
-=======
-
-            wxString GetColLabelValue(int col) override;
->>>>>>> b99914a3
             wxGridCellAttr* GetAttr(int row, int col, wxGridCellAttr::wxAttrKind kind) override;
-
+            
             bool hasDuplicates() const;
             void update();
         private:
@@ -75,7 +63,7 @@
             void notifyRowsInserted(size_t pos = 0, size_t numRows = 1);
             void notifyRowsAppended(size_t numRows = 1);
             void notifyRowsDeleted(size_t pos = 0, size_t numRows = 1);
-
+            
             bool markConflicts();
         };
     }
