/*
 Copyright (C) 2010-2017 Kristian Duske

 This file is part of TrenchBroom.

 TrenchBroom is free software: you can redistribute it and/or modify
 it under the terms of the GNU General Public License as published by
 the Free Software Foundation, either version 3 of the License, or
 (at your option) any later version.

 TrenchBroom is distributed in the hope that it will be useful,
 but WITHOUT ANY WARRANTY; without even the implied warranty of
 MERCHANTABILITY or FITNESS FOR A PARTICULAR PURPOSE.  See the
 GNU General Public License for more details.

 You should have received a copy of the GNU General Public License
 along with TrenchBroom. If not, see <http://www.gnu.org/licenses/>.
 */

#ifndef TrenchBroom_GameListBox
#define TrenchBroom_GameListBox

#include "StringUtils.h"
#include "View/ImageListBox.h"

#include <wx/bitmap.h>

#include <vector>

namespace TrenchBroom {
    namespace View {
        class GameListBox : public ImageListBox {
        private:
            struct Info {
                wxBitmap image;
                QString title;
                QString subtitle;
            };

            using InfoList = std::vector<Info>;

            InfoList m_gameInfos;
        public:
<<<<<<< HEAD
            GameListBox(QWidget* parent);
            
=======
            GameListBox(wxWindow* parent);

>>>>>>> 25625af4
            String selectedGameName() const;
            void selectGame(int index);

            void OnListBoxChange(wxCommandEvent& event);
            void OnListBoxDoubleClick(wxCommandEvent& event);
            void reloadGameInfos();
        private:
            bool image(size_t n, wxBitmap& result) const override;
<<<<<<< HEAD
            QString title(size_t n) const override;
            QString subtitle(size_t n) const override;
            
=======
            wxString title(size_t n) const override;
            wxString subtitle(size_t n) const override;

>>>>>>> 25625af4
            void submitChangeEvent(wxEventType type);
        };
    }
}


#endif /* defined(TrenchBroom_GameListBox) */<|MERGE_RESOLUTION|>--- conflicted
+++ resolved
@@ -41,13 +41,8 @@
 
             InfoList m_gameInfos;
         public:
-<<<<<<< HEAD
             GameListBox(QWidget* parent);
-            
-=======
-            GameListBox(wxWindow* parent);
 
->>>>>>> 25625af4
             String selectedGameName() const;
             void selectGame(int index);
 
@@ -56,15 +51,9 @@
             void reloadGameInfos();
         private:
             bool image(size_t n, wxBitmap& result) const override;
-<<<<<<< HEAD
             QString title(size_t n) const override;
             QString subtitle(size_t n) const override;
-            
-=======
-            wxString title(size_t n) const override;
-            wxString subtitle(size_t n) const override;
 
->>>>>>> 25625af4
             void submitChangeEvent(wxEventType type);
         };
     }
