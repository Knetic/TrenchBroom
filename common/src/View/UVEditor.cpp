--- conflicted
+++ resolved
@@ -113,23 +113,13 @@
 
         void UVEditor::createGui(GLContextManager& contextManager) {
             m_uvView = new UVView(this, m_document, contextManager);
-<<<<<<< HEAD
-            
+
             QWidget* resetTextureButton = createBitmapButton(this, "ResetTexture.png", "Reset texture alignment");
             QWidget* flipTextureHButton = createBitmapButton(this, "FlipTextureH.png", "Flip texture X axis");
             QWidget* flipTextureVButton = createBitmapButton(this, "FlipTextureV.png", "Flip texture Y axis");
             QWidget* rotateTextureCCWButton = createBitmapButton(this, "RotateTextureCCW.png", "Rotate texture 90° counter-clockwise");
             QWidget* rotateTextureCWButton = createBitmapButton(this, "RotateTextureCW.png", "Rotate texture 90° clockwise");
-            
-=======
 
-            wxWindow* resetTextureButton = createBitmapButton(this, "ResetTexture.png", "Reset texture alignment");
-            wxWindow* flipTextureHButton = createBitmapButton(this, "FlipTextureH.png", "Flip texture X axis");
-            wxWindow* flipTextureVButton = createBitmapButton(this, "FlipTextureV.png", "Flip texture Y axis");
-            wxWindow* rotateTextureCCWButton = createBitmapButton(this, "RotateTextureCCW.png", "Rotate texture 90° counter-clockwise");
-            wxWindow* rotateTextureCWButton = createBitmapButton(this, "RotateTextureCW.png", "Rotate texture 90° clockwise");
-
->>>>>>> 25625af4
             resetTextureButton->Bind(wxEVT_BUTTON, &UVEditor::OnResetTexture, this);
             resetTextureButton->Bind(wxEVT_UPDATE_UI, &UVEditor::OnUpdateButtonUI, this);
             flipTextureHButton->Bind(wxEVT_BUTTON, &UVEditor::OnFlipTextureH, this);
@@ -166,23 +156,13 @@
             bottomSizer->Add(m_ySubDivisionEditor,                   0, wxALIGN_CENTER_VERTICAL);
             bottomSizer->SetItemMinSize(m_xSubDivisionEditor, 50, m_xSubDivisionEditor->GetSize().y);
             bottomSizer->SetItemMinSize(m_ySubDivisionEditor, 50, m_ySubDivisionEditor->GetSize().y);
-<<<<<<< HEAD
-            
+
             auto* outerSizer = new QVBoxLayout();
-=======
-
-            wxSizer* outerSizer = new wxBoxSizer(wxVERTICAL);
->>>>>>> 25625af4
             outerSizer->Add(m_uvView, 1, wxEXPAND);
             outerSizer->addSpacing(LayoutConstants::NarrowVMargin);
             outerSizer->Add(bottomSizer, 0, wxLEFT | wxRIGHT | wxEXPAND, LayoutConstants::MediumHMargin);
-<<<<<<< HEAD
             outerSizer->addSpacing(LayoutConstants::NarrowVMargin);
-            
-=======
-            outerSizer->AddSpacer(LayoutConstants::NarrowVMargin);
 
->>>>>>> 25625af4
             SetSizer(outerSizer);
         }
     }
