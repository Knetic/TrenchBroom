/*
 Copyright (C) 2010-2017 Kristian Duske

 This file is part of TrenchBroom.

 TrenchBroom is free software: you can redistribute it and/or modify
 it under the terms of the GNU General Public License as published by
 the Free Software Foundation, either version 3 of the License, or
 (at your option) any later version.

 TrenchBroom is distributed in the hope that it will be useful,
 but WITHOUT ANY WARRANTY; without even the implied warranty of
 MERCHANTABILITY or FITNESS FOR A PARTICULAR PURPOSE.  See the
 GNU General Public License for more details.

 You should have received a copy of the GNU General Public License
 along with TrenchBroom. If not, see <http://www.gnu.org/licenses/>.
 */

#include "ScaleObjectsToolPage.h"

#include "TrenchBroom.h"
#include "View/BorderLine.h"
#include "View/Grid.h"
#include "View/MapDocument.h"
#include "View/ScaleObjectsTool.h"
#include "View/SpinControl.h"
#include "View/ViewConstants.h"

#include <vecmath/vec.h>

#include <wx/button.h>
#include <wx/choice.h>
#include <wx/simplebook.h>
#include <wx/sizer.h>
#include <QLabel>
#include <wx/combobox.h>
#include <wx/simplebook.h>

namespace TrenchBroom {
    namespace View {
        ScaleObjectsToolPage::ScaleObjectsToolPage(QWidget* parent, MapDocumentWPtr document) :
        QWidget(parent),
        m_document(document) {
            createGui();
        }

        void ScaleObjectsToolPage::activate() {
            const auto document = lock(m_document);
            const auto suggestedSize = document->hasSelectedNodes() ? document->selectionBounds().size() : vm::vec3::zero;

            m_sizeTextBox->SetValue(StringUtils::toString(suggestedSize));
            m_factorsTextBox->SetValue("1.0 1.0 1.0");
        }

        void ScaleObjectsToolPage::createGui() {
            MapDocumentSPtr document = lock(m_document);

            QLabel* text = new QLabel(this, wxID_ANY, "Scale objects");

            m_book = new wxSimplebook(this);
            m_sizeTextBox = new wxTextCtrl(m_book, wxID_ANY, "", wxDefaultPosition, wxDefaultSize, wxTE_PROCESS_ENTER);
            m_factorsTextBox = new wxTextCtrl(m_book, wxID_ANY, "", wxDefaultPosition, wxDefaultSize, wxTE_PROCESS_ENTER);
            m_book->AddPage(m_sizeTextBox, "");
            m_book->AddPage(m_factorsTextBox, "");

            m_sizeTextBox->Bind(wxEVT_TEXT_ENTER, &ScaleObjectsToolPage::OnApply, this);
            m_factorsTextBox->Bind(wxEVT_TEXT_ENTER, &ScaleObjectsToolPage::OnApply, this);

            const QString choices[] = { "to size", "by factors" };
            m_scaleFactorsOrSize = new wxChoice(this, wxID_ANY, wxDefaultPosition, wxDefaultSize, 2, choices);
            m_scaleFactorsOrSize->Bind(wxEVT_CHOICE, [&](wxCommandEvent& event){
                    const auto selection = m_scaleFactorsOrSize->GetSelection();
                    if (selection != wxNOT_FOUND) {
                        m_book->SetSelection(static_cast<size_t>(selection));
                    }
                });
            m_scaleFactorsOrSize->SetSelection(0);

            m_button = new wxButton(this, wxID_ANY, "Apply", wxDefaultPosition, wxDefaultSize, wxBU_EXACTFIT);

            m_button->Bind(wxEVT_UPDATE_UI, &ScaleObjectsToolPage::OnUpdateButton, this);
            m_button->Bind(wxEVT_BUTTON, &ScaleObjectsToolPage::OnApply, this);
<<<<<<< HEAD
            
            wxBoxSizer* sizer = new QHBoxLayout();
            sizer->addWidget(text, 0, wxALIGN_CENTER_VERTICAL);
            sizer->addSpacing(LayoutConstants::NarrowHMargin);
            sizer->addWidget(m_scaleFactorsOrSize, 0, wxALIGN_CENTER_VERTICAL);
            sizer->addSpacing(LayoutConstants::NarrowHMargin);
            sizer->addWidget(m_book, 0, wxALIGN_CENTER_VERTICAL);
            sizer->addSpacing(LayoutConstants::NarrowHMargin);
            sizer->addWidget(m_button, 0, wxALIGN_CENTER_VERTICAL);
            
=======

            wxBoxSizer* sizer = new wxBoxSizer(wxHORIZONTAL);
            sizer->Add(text, 0, wxALIGN_CENTER_VERTICAL);
            sizer->AddSpacer(LayoutConstants::NarrowHMargin);
            sizer->Add(m_scaleFactorsOrSize, 0, wxALIGN_CENTER_VERTICAL);
            sizer->AddSpacer(LayoutConstants::NarrowHMargin);
            sizer->Add(m_book, 0, wxALIGN_CENTER_VERTICAL);
            sizer->AddSpacer(LayoutConstants::NarrowHMargin);
            sizer->Add(m_button, 0, wxALIGN_CENTER_VERTICAL);

>>>>>>> 25625af4
            SetSizer(sizer);
        }

        bool ScaleObjectsToolPage::canScale() const {
            return lock(m_document)->hasSelectedNodes();
        }

        void ScaleObjectsToolPage::OnUpdateButton(wxUpdateUIEvent& event) {
            if (IsBeingDeleted()) return;

            event.Enable(canScale());
        }

        vm::vec3 ScaleObjectsToolPage::getScaleFactors() const {
            switch (m_scaleFactorsOrSize->GetSelection()) {
                case 0: {
                    auto document = lock(m_document);
                    const auto desiredSize = vm::vec3::parse(m_sizeTextBox->GetValue().ToStdString());

                    return desiredSize / document->selectionBounds().size();
                }
                default:
                    return vm::vec3::parse(m_factorsTextBox->GetValue().ToStdString());
            }
        }

        void ScaleObjectsToolPage::OnApply(wxCommandEvent& event) {
            if (IsBeingDeleted()) return;

            if (!canScale()) {
                return;
            }

            auto document = lock(m_document);
            const auto box = document->selectionBounds();
            const auto scaleFactors = getScaleFactors();

            document->scaleObjects(box.center(), scaleFactors);
        }
    }
}<|MERGE_RESOLUTION|>--- conflicted
+++ resolved
@@ -81,8 +81,7 @@
 
             m_button->Bind(wxEVT_UPDATE_UI, &ScaleObjectsToolPage::OnUpdateButton, this);
             m_button->Bind(wxEVT_BUTTON, &ScaleObjectsToolPage::OnApply, this);
-<<<<<<< HEAD
-            
+
             wxBoxSizer* sizer = new QHBoxLayout();
             sizer->addWidget(text, 0, wxALIGN_CENTER_VERTICAL);
             sizer->addSpacing(LayoutConstants::NarrowHMargin);
@@ -91,19 +90,7 @@
             sizer->addWidget(m_book, 0, wxALIGN_CENTER_VERTICAL);
             sizer->addSpacing(LayoutConstants::NarrowHMargin);
             sizer->addWidget(m_button, 0, wxALIGN_CENTER_VERTICAL);
-            
-=======
 
-            wxBoxSizer* sizer = new wxBoxSizer(wxHORIZONTAL);
-            sizer->Add(text, 0, wxALIGN_CENTER_VERTICAL);
-            sizer->AddSpacer(LayoutConstants::NarrowHMargin);
-            sizer->Add(m_scaleFactorsOrSize, 0, wxALIGN_CENTER_VERTICAL);
-            sizer->AddSpacer(LayoutConstants::NarrowHMargin);
-            sizer->Add(m_book, 0, wxALIGN_CENTER_VERTICAL);
-            sizer->AddSpacer(LayoutConstants::NarrowHMargin);
-            sizer->Add(m_button, 0, wxALIGN_CENTER_VERTICAL);
-
->>>>>>> 25625af4
             SetSizer(sizer);
         }
 
