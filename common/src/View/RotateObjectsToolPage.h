/*
 Copyright (C) 2010-2017 Kristian Duske

 This file is part of TrenchBroom.

 TrenchBroom is free software: you can redistribute it and/or modify
 it under the terms of the GNU General Public License as published by
 the Free Software Foundation, either version 3 of the License, or
 (at your option) any later version.

 TrenchBroom is distributed in the hope that it will be useful,
 but WITHOUT ANY WARRANTY; without even the implied warranty of
 MERCHANTABILITY or FITNESS FOR A PARTICULAR PURPOSE.  See the
 GNU General Public License for more details.

 You should have received a copy of the GNU General Public License
 along with TrenchBroom. If not, see <http://www.gnu.org/licenses/>.
 */

#ifndef TrenchBroom_RotateObjectsToolPage
#define TrenchBroom_RotateObjectsToolPage

#include "TrenchBroom.h"
#include "View/ViewTypes.h"

#include <vecmath/vec.h>
#include <vecmath/util.h>

#include <wx/panel.h>

class wxButton;
class wxChoice;
class wxComboBox;

namespace TrenchBroom {
    namespace View {
        class RotateObjectsTool;
        class SpinControl;
        class SpinControlEvent;
<<<<<<< HEAD
        
        class RotateObjectsToolPage : public QWidget {
=======

        class RotateObjectsToolPage : public wxPanel {
>>>>>>> 25625af4
        private:
            MapDocumentWPtr m_document;
            RotateObjectsTool* m_tool;

            wxComboBox* m_recentlyUsedCentersList;
            wxButton* m_resetCenterButton;

            SpinControl* m_angle;
            wxChoice* m_axis;
            wxButton* m_rotateButton;
        public:
            RotateObjectsToolPage(QWidget* parent, MapDocumentWPtr document, RotateObjectsTool* tool);
            void setAxis(vm::axis::type axis);
            void setRecentlyUsedCenters(const std::vector<vm::vec3>& centers);
            void setCurrentCenter(const vm::vec3& center);
        private:
            void createGui();

            void OnIdle(wxIdleEvent& event);
            void OnCenterChanged(wxCommandEvent& event);
            void OnResetCenter(wxCommandEvent& event);
            void OnAngleChanged(SpinControlEvent& event);
            void OnUpdateRotateButton(wxUpdateUIEvent& event);
            void OnRotate(wxCommandEvent& event);
            vm::vec3 getAxis() const;
        };
    }
}

#endif /* defined(TrenchBroom_RotateObjectsToolPage) */<|MERGE_RESOLUTION|>--- conflicted
+++ resolved
@@ -37,13 +37,8 @@
         class RotateObjectsTool;
         class SpinControl;
         class SpinControlEvent;
-<<<<<<< HEAD
-        
+
         class RotateObjectsToolPage : public QWidget {
-=======
-
-        class RotateObjectsToolPage : public wxPanel {
->>>>>>> 25625af4
         private:
             MapDocumentWPtr m_document;
             RotateObjectsTool* m_tool;
