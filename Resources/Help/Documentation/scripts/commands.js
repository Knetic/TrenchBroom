--- conflicted
+++ resolved
@@ -60,20 +60,8 @@
 menu_commands["Mac"]["edit_actions_snap_verts"]			= "Edit &raquo; Actions &raquo; Snap Vertices";
 
 menu_commands["Mac"]["view_center_on_selection"]		= "View &raquo; Camera &raquo; Center on Selection - &#x2325;C";
-<<<<<<< HEAD
-
-menu_commands["Mac"]["view_camera_move_to_next_pt"]	= "View &raquo; Camera &raquo; Move Camera to Next Point, &#x2325; +";
-menu_commands["Mac"]["view_camera_move_to_prev_pt"]	= "View &raquo; Camera &raquo; Move Camera to Previous Point, &#x2325; -";
-=======
-<<<<<<< HEAD
-menu_commands["Mac"]["view_camera_move_to_next_pt"]	= "View &raquo; Camera &raquo; Move Camera to Next Point, &#x2325; +";
-menu_commands["Mac"]["view_camera_move_to_prev_pt"]	= "View &raquo; Camera &raquo; Move Camera to Previous Point, &#x2325; -";
-
-=======
 menu_commands["Mac"]["view_camera_move_to_next_pt"]		= "View &raquo; Camera &raquo; Move Camera to Next Point - &#x2325;+)";
 menu_commands["Mac"]["view_camera_move_to_prev_pt"]		= "View &raquo; Camera &raquo; Move Camera to Previous Point - &#x2325;-)";
->>>>>>> upstream/master
->>>>>>> cfb8ebb3
 
 
 menu_commands["Windows"]["preferences"] 				= "View &raquo; Preferences";
