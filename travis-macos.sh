#!/bin/bash

set -o verbose

brew update
brew install cmake p7zip pandoc cppcheck qt5

<<<<<<< HEAD
# Check Qt version
qmake -v
=======
# Sometimes homebrew complains that cmake is already installed, but we need the latest version.
brew upgrade cmake
>>>>>>> 7015ebb8

# Build TB

BUILD_TYPE_VALUE="Release"
TB_ENABLE_ASAN_VALUE="NO"

if [[ $TB_DEBUG_BUILD == "true" ]] ; then
    BUILD_TYPE_VALUE="Debug"
    TB_ENABLE_ASAN_VALUE="YES"
fi

echo "Build type: $BUILD_TYPE_VALUE"
echo "TB_ENABLE_ASAN: $TB_ENABLE_ASAN_VALUE"

mkdir build
cd build
cmake .. -GXcode -DCMAKE_BUILD_TYPE="$BUILD_TYPE_VALUE" -DTB_ENABLE_ASAN="$TB_ENABLE_ASAN_VALUE" -DTB_RUN_MACDEPLOYQT=1 -DCMAKE_PREFIX_PATH="$(brew --prefix qt5)" || exit 1 # FIXME: Restore -DCMAKE_CXX_FLAGS="-Werror"
cmake --build . --target cppcheck || exit 1
cmake --build . --config "$BUILD_TYPE_VALUE" || exit 1
cpack -C $BUILD_TYPE_VALUE || exit 1

./generate_checksum.sh

cd "$BUILD_TYPE_VALUE"
./TrenchBroom-Test || exit 1
./TrenchBroom-Benchmark || exit 1

echo "Shared libraries used:"
otool -L ./TrenchBroom.app/Contents/MacOS/TrenchBroom<|MERGE_RESOLUTION|>--- conflicted
+++ resolved
@@ -5,13 +5,11 @@
 brew update
 brew install cmake p7zip pandoc cppcheck qt5
 
-<<<<<<< HEAD
+# Sometimes homebrew complains that cmake is already installed, but we need the latest version.
+brew upgrade cmake
+
 # Check Qt version
 qmake -v
-=======
-# Sometimes homebrew complains that cmake is already installed, but we need the latest version.
-brew upgrade cmake
->>>>>>> 7015ebb8
 
 # Build TB
 
